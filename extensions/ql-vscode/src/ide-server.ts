<<<<<<< HEAD
import { ProgressLocation, window } from 'vscode';
import { StreamInfo } from 'vscode-languageclient/node';
import * as cli from './cli';
import { QueryServerConfig } from './config';
import { ideServerLogger } from './logging';
=======
import { ProgressLocation, window } from "vscode";
import { StreamInfo } from "vscode-languageclient";
import * as cli from "./cli";
import { QueryServerConfig } from "./config";
import { ideServerLogger } from "./logging";
>>>>>>> f6613867

/**
 * Managing the language server for CodeQL.
 */

/** Starts a new CodeQL language server process, sending progress messages to the status bar. */
export async function spawnIdeServer(
  config: QueryServerConfig,
): Promise<StreamInfo> {
  return window.withProgress(
    { title: "CodeQL language server", location: ProgressLocation.Window },
    async (progressReporter, _) => {
      const args = ["--check-errors", "ON_CHANGE"];
      if (cli.shouldDebugIdeServer()) {
        args.push(
          "-J=-agentlib:jdwp=transport=dt_socket,address=localhost:9009,server=y,suspend=n,quiet=y",
        );
      }
      const child = cli.spawnServer(
        config.codeQlPath,
        "CodeQL language server",
        ["execute", "language-server"],
        args,
        ideServerLogger,
        (data) =>
          ideServerLogger.log(data.toString(), { trailingNewline: false }),
        (data) =>
          ideServerLogger.log(data.toString(), { trailingNewline: false }),
        progressReporter,
      );
      return { writer: child.stdin!, reader: child.stdout! };
    },
  );
}<|MERGE_RESOLUTION|>--- conflicted
+++ resolved
@@ -1,16 +1,8 @@
-<<<<<<< HEAD
-import { ProgressLocation, window } from 'vscode';
-import { StreamInfo } from 'vscode-languageclient/node';
-import * as cli from './cli';
-import { QueryServerConfig } from './config';
-import { ideServerLogger } from './logging';
-=======
 import { ProgressLocation, window } from "vscode";
-import { StreamInfo } from "vscode-languageclient";
+import { StreamInfo } from "vscode-languageclient/node";
 import * as cli from "./cli";
 import { QueryServerConfig } from "./config";
 import { ideServerLogger } from "./logging";
->>>>>>> f6613867
 
 /**
  * Managing the language server for CodeQL.
