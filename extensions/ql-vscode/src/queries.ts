import * as path from 'path';
import * as tmp from 'tmp';
import * as vscode from 'vscode';
import { ExtensionContext, ProgressLocation, window as Window, workspace } from 'vscode';
import { DatabaseManager, DatabaseItem } from './databases';
import * as qsClient from './queryserver-client';
import { QLConfiguration } from './config';
import { DatabaseInfo } from './interface-types';
import * as messages from './messages';
import { showAndLogErrorMessage, showAndLogInformationMessage, showBinaryChoiceDialog } from './helpers';

/**
 * queries.ts
 * -------------
 *
 * Compiling and running QL queries.
 */

// XXX: Tmp directory should be configuarble.
<<<<<<< HEAD
export const tmpDir = tmp.dirSync({ prefix: 'queries_', keep: false, unsafeCleanup: true });
=======
const tmpDir = tmp.dirSync({ prefix: 'queries_', keep: false, unsafeCleanup: true });
const upgradesTmpDir = tmp.dirSync({ dir: tmpDir.name, prefix: 'upgrades_', keep: false, unsafeCleanup: true });
>>>>>>> b19672a7
export const tmpDirDisposal = {
  dispose: () => {
    upgradesTmpDir.removeCallback();
    tmpDir.removeCallback();
  }
};

let queryCounter = 0;

/**
 * A collection of evaluation-time information about a query,
 * including the query itself, and where we have decided to put
 * temporary files associated with it, such as the compiled query
 * output and results.
 */
class QueryInfo {
  program: messages.QlProgram;
  quickEvalPosition?: messages.Position;
  compiledQueryPath: string;
  resultsPath: string;
  dbItem: DatabaseItem;
  db: vscode.Uri; // guarantee the existence of a well-defined db dir at this point

  constructor(program: messages.QlProgram, dbItem: DatabaseItem, quickEvalPosition?: messages.Position) {
    this.program = program;
    this.quickEvalPosition = quickEvalPosition;
    this.compiledQueryPath = path.join(tmpDir.name, `compiledQuery${queryCounter}.qlo`);
    this.resultsPath = path.join(tmpDir.name, `results${queryCounter}.bqrs`);
    if (dbItem.contents === undefined) {
      throw new Error('Can\'t run query on invalid snapshot.');
    }
    this.db = dbItem.contents.databaseUri;
    this.dbItem = dbItem;
    queryCounter++;
  }

  async run(
    qs: qsClient.Server,
  ): Promise<messages.EvaluationResult> {
    let result: messages.EvaluationResult | null = null;

    const callbackId = qs.registerCallback(res => { result = res });

    const queryToRun: messages.QueryToRun = {
      resultsPath: this.resultsPath,
      qlo: vscode.Uri.file(this.compiledQueryPath).toString(),
      allowUnknownTemplates: true,
      id: callbackId,
      timeoutSecs: 1000, // XXX timeout should be configurable
    }
    const db: messages.Database = {
      dbDir: this.db.fsPath,
      workingSet: 'default'
    }
    const params: messages.EvaluateQueriesParams = {
      db,
      evaluateId: callbackId,
      queries: [queryToRun],
      stopOnError: false,
      useSequenceHint: false
    }
    try {
      await withProgress({
        location: ProgressLocation.Notification,
        title: "Running Query",
        cancellable: false,
      }, (progress, token) => {
        return qs.sendRequest(messages.runQueries, params, token, progress)
      });
    } finally {
      qs.unRegisterCallback(callbackId);
    }
    return result || { evaluationTime: 0, message: "No result from server", queryId: -1, runId: callbackId, resultType: messages.QueryResultType.OTHER_ERROR };
  }

  async compileAndRun(
    qs: qsClient.Server,
  ): Promise<messages.EvaluationResult> {
    let compiled: messages.CheckQueryResult;
    try {
      const params: messages.CompileQueryParams = {
        compilationOptions: {
          computeNoLocationUrls: true,
          failOnWarnings: false,
          fastCompilation: false,
          includeDilInQlo: true,
          localChecking: false,
          noComputeGetUrl: false,
          noComputeToString: false,
        },
        queryToCheck: this.program,
        resultPath: this.compiledQueryPath,
        target: { query: {} }
      };


      compiled = await withProgress({
        location: ProgressLocation.Notification,
        title: "Compiling Query",
        cancellable: false,
      }, (progress, token) => {
        return qs.sendRequest(messages.compileQuery, params, token, progress);
      });
    } finally {
      qs.log(" - - - COMPILATION DONE - - - ");
    }

    const errors = (compiled.messages || []).filter(msg => msg.severity == 0);
    if (errors.length == 0) {
      return await this.run(qs);
    }
    else {
      errors.forEach(err =>
        Window.showErrorMessage(err.message || "[no error message available]")
      );
      return {
        evaluationTime: 0,
        resultType: messages.QueryResultType.OTHER_ERROR,
        queryId: 0,
        runId: 0,
        message: "Query had compilation errors"
      }
    }
  }
}

export interface EvaluationInfo {
  query: QueryInfo;
  result: messages.EvaluationResult;
  database: DatabaseInfo;
}

/**
 * Start the query server.
 */
export function spawnQueryServer(config: QLConfiguration): qsClient.Server | undefined {
  //TODO: Handle configuration changes, query server crashes, etc.
  const semmleDist = config.qlDistributionPath;
  if (semmleDist) {
    const outputChannel = Window.createOutputChannel('QL Query Server');
    outputChannel.append("starting jsonrpc query server\n");
    const server = new qsClient.Server(config.configData, {
      logger: s => outputChannel.append(s + "\n"),
    });
    outputChannel.append("query server started on pid:" + server.getPid() + "\n");
    return server;
  } else {
    return undefined;
  }
}

/**
 * This mediates between the kind of progress callbacks we want to
 * write (where we *set* current progress position and give
 * `maxSteps`) and the kind vscode progress api expects us to write
 * (which increment progress by a certain amount out of 100%)
 */
function withProgress<R>(
  options: vscode.ProgressOptions,
  task: (
    progress: (p: messages.ProgressMessage) => void,
    token: vscode.CancellationToken
  ) => Thenable<R>
): Thenable<R> {
  let progressAchieved = 0;
  return Window.withProgress(options,
    (progress, token) => {
      return task(p => {
        const { message, step, maxStep } = p;
        const increment = 100 * (step - progressAchieved) / maxStep;
        progressAchieved = step;
        progress.report({ message, increment });
      }, token);
    });
}

/**
 * Checks whether the given database can be upgraded to the given target DB scheme,
 * and whether the user wants to proceed with the upgrade.
 * Reports errors to both the user and the console.
 * @returns the `UpgradeParams` needed to start the upgrade, if the upgrade is possible and was confirmed by the user, or `undefined` otherwise.
 */
async function checkAndConfirmDatabaseUpgrade(qs: qsClient.Server, db: DatabaseItem, targetDbScheme: vscode.Uri, upgradesDirectory: vscode.Uri):
  Promise<messages.UpgradeParams | undefined> {
  if (db.contents === undefined || db.contents.dbSchemeUri === undefined) {
    showAndLogErrorMessage("Database is invalid, and cannot be upgraded.")
    return;
  }
  const params: messages.UpgradeParams = {
    fromDbscheme: db.contents.dbSchemeUri.fsPath,
    toDbscheme: targetDbScheme.fsPath,
    additionalUpgrades: [upgradesDirectory.fsPath]
  };

  let checkUpgradeResult: messages.CheckUpgradeResult;
  try {
    qs.log('Checking database upgrade...');
    checkUpgradeResult = await checkDatabaseUpgrade(qs, params);
  }
  catch (e) {
    showAndLogErrorMessage(`Database cannot be upgraded: ${e}`);
    return;
  }
  finally {
    qs.log('Done checking database upgrade.')
  }

  const checkedUpgrades = checkUpgradeResult.checkedUpgrades;
  if (checkedUpgrades === undefined) {
    const error = checkUpgradeResult.upgradeError || '[no error message available]';
    await showAndLogErrorMessage(`Database cannot be upgraded: ${error}`);
    return;
  }

  if (checkedUpgrades.scripts.length === 0) {
    await showAndLogInformationMessage('Database is already up to date; nothing to do.');
    return;
  }

  let curSha = checkedUpgrades.initialSha;
  let descriptionMessage = '';
  for (const script of checkedUpgrades.scripts) {
    descriptionMessage += `Would perform upgrade: ${script.description}\n`;
    descriptionMessage += `\t-> Compatibility: ${script.compatibility}\n`;
    curSha = script.newSha;
  }

  const targetSha = checkedUpgrades.targetSha;
  if (curSha != targetSha) {
    // Newlines aren't rendered in notifications: https://github.com/microsoft/vscode/issues/48900
    // A modal dialog would be rendered better, but is more intrusive.
    await showAndLogErrorMessage(`Database cannot be upgraded to the target database scheme.
    Can upgrade from ${checkedUpgrades.initialSha} (current) to ${curSha}, but cannot reach ${targetSha} (target).`);
    // TODO: give a more informative message if we think the DB is ahead of the target DB scheme
    return;
  }

  console.log(descriptionMessage);
  // Ask the user to confirm the upgrade.
  const shouldUpgrade = await showBinaryChoiceDialog(`Should the database ${db.snapshotUri} be upgraded?\n\n${descriptionMessage}`);
  if (shouldUpgrade) {
    return params;
  }
  else {
    console.log('User cancelled the database upgrade.');
    return;
  }
}

/**
 * Command handler for 'Upgrade Database'.
 * Attempts to upgrade the given database to the given target DB scheme, using the given directory of upgrades.
 * First performs a dry-run and prompts the user to confirm the upgrade.
 * Reports errors during compilation and evaluation of upgrades to the user.
 */
export async function upgradeDatabase(qs: qsClient.Server, db: DatabaseItem, targetDbScheme: vscode.Uri, upgradesDirectory: vscode.Uri):
  Promise<messages.RunUpgradeResult | undefined> {
  const upgradeParams = await checkAndConfirmDatabaseUpgrade(qs, db, targetDbScheme, upgradesDirectory);

  if(upgradeParams === undefined) {
    return;
  }
  
  let compileUpgradeResult: messages.CompileUpgradeResult;
  try {
    compileUpgradeResult = await compileDatabaseUpgrade(qs, upgradeParams);
  }
  catch (e) {
    showAndLogErrorMessage(`Compilation of database upgrades failed: ${e}`);
    return;
  }
  finally {
    qs.log('Done compiling database upgrade.')
  }

  if (compileUpgradeResult.compiledUpgrades === undefined) {
    const error = compileUpgradeResult.error || '[no error message available]';
    showAndLogErrorMessage(`Compilation of database upgrades failed: ${error}`);
    return;
  }

  try {
    qs.log('Running the following database upgrade:');
    qs.log(compileUpgradeResult.compiledUpgrades.scripts.map(s => s.description.description).join('\n'));
    return await runDatabaseUpgrade(qs, db, compileUpgradeResult.compiledUpgrades);
  }
  catch (e) {
    showAndLogErrorMessage(`Database upgrade failed: ${e}`);
    return;
  }
  finally {
    qs.log('Done running database upgrade.')
  }
}

async function checkDatabaseUpgrade(qs: qsClient.Server, upgradeParams: messages.UpgradeParams):
  Promise<messages.CheckUpgradeResult> {
  return withProgress({
    location: ProgressLocation.Notification,
    title: "Checking for database upgrades",
    cancellable: true,
  }, (progress, token) => qs.sendRequest(messages.checkUpgrade, upgradeParams, token, progress));
}

async function compileDatabaseUpgrade(qs: qsClient.Server, upgradeParams: messages.UpgradeParams):
  Promise<messages.CompileUpgradeResult> {
  const params: messages.CompileUpgradeParams = {
    upgrade: upgradeParams,
    upgradeTempDir: upgradesTmpDir.name
  }

  return withProgress({
    location: ProgressLocation.Notification,
    title: "Compiling database upgrades",
    cancellable: true,
  }, (progress, token) => qs.sendRequest(messages.compileUpgrade, params, token, progress));
}

async function runDatabaseUpgrade(qs: qsClient.Server, db: DatabaseItem, upgrades: messages.CompiledUpgrades):
  Promise<messages.RunUpgradeResult> {

  if (db.contents === undefined || db.contents.databaseUri === undefined) {
    throw new Error('Can\'t upgrade an invalid database.');
  }
  const database: messages.Database = {
    dbDir: db.contents.databaseUri.fsPath,
    workingSet: 'default'
  };

  const params: messages.RunUpgradeParams = {
    db: database,
    timeoutSecs: 1000, // TODO: make configurable
    toRun: upgrades
  };

  return withProgress({
    location: ProgressLocation.Notification,
    title: "Running database upgrades",
    cancellable: true,
  }, (progress, token) => qs.sendRequest(messages.runUpgrade, params, token, progress));
}

export async function clearCacheInDatabase(qs: qsClient.Server, dbItem: DatabaseItem):
  Promise<messages.ClearCacheResult> {
  if (dbItem.contents === undefined) {
    throw new Error('Can\'t clear the cache in an invalid snapshot.');
  }

  const db: messages.Database = {
    dbDir: dbItem.contents.databaseUri.fsPath,
    workingSet: 'default',
  };

  const params: messages.ClearCacheParams = {
    dryRun: false,
    db,
  };

  return withProgress({
    location: ProgressLocation.Notification,
    title: "Clearing Cache",
    cancellable: false,
  }, (progress, token) =>
      qs.sendRequest(messages.clearCache, params, token, progress)
  );
}

export async function compileAndRunQueryAgainstDatabase(
  qs: qsClient.Server,
  db: DatabaseItem,
  quickEval?: boolean
): Promise<EvaluationInfo> {
  const config = workspace.getConfiguration('ql');
  const root = workspace.rootPath;
  const editor = Window.activeTextEditor;
  if (root == undefined) {
    throw new Error('Can\'t run query with undefined workspace');
  }
  if (editor == undefined) {
    throw new Error('Can\'t run query without an active editor');
  }
  const qlProgram: messages.QlProgram = {
    libraryPath: config.projects['.'].libraryPath.map(lp => path.join(root, lp)),
    dbschemePath: path.join(root, config.projects['.'].dbScheme),
    queryPath: editor.document.fileName
  };
  let quickEvalPosition: messages.Position | undefined;
  if (quickEval) {
    const pos = editor.selection.anchor;
    const posEnd = editor.selection.active;
    // Convert from 0-based to 1-based line and column numbers.
    quickEvalPosition = {
      fileName: editor.document.fileName,
      line: pos.line + 1, column: pos.character + 1,
      endLine: posEnd.line + 1, endColumn: posEnd.character + 1
    }
  }

  const query = new QueryInfo(qlProgram, db, quickEvalPosition);
  return {
    query,
    result: await query.compileAndRun(qs),
    database: {
      name: db.name,
      snapshotUri: db.snapshotUri.toString(true)
    }
  };
}<|MERGE_RESOLUTION|>--- conflicted
+++ resolved
@@ -17,12 +17,8 @@
  */
 
 // XXX: Tmp directory should be configuarble.
-<<<<<<< HEAD
 export const tmpDir = tmp.dirSync({ prefix: 'queries_', keep: false, unsafeCleanup: true });
-=======
-const tmpDir = tmp.dirSync({ prefix: 'queries_', keep: false, unsafeCleanup: true });
 const upgradesTmpDir = tmp.dirSync({ dir: tmpDir.name, prefix: 'upgrades_', keep: false, unsafeCleanup: true });
->>>>>>> b19672a7
 export const tmpDirDisposal = {
   dispose: () => {
     upgradesTmpDir.removeCallback();
