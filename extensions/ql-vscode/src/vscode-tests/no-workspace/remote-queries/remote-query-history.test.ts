import * as fs from 'fs-extra';
import * as path from 'path';
import * as sinon from 'sinon';
import { expect } from 'chai';

import { CancellationToken, ExtensionContext, Uri, window, workspace } from 'vscode';
import { QueryHistoryConfig } from '../../../config';
import { DatabaseManager } from '../../../databases';
import { tmpDir } from '../../../helpers';
import { QueryHistoryManager } from '../../../query-history';
import { Credentials } from '../../../authentication';
import { AnalysesResultsManager } from '../../../remote-queries/analyses-results-manager';
import { RemoteQueryResult } from '../../../remote-queries/shared/remote-query-result';
import { DisposableBucket } from '../../disposable-bucket';
import { testDisposeHandler } from '../../test-dispose-handler';
import { walkDirectory } from '../../../helpers';
import { getErrorMessage } from '../../../pure/helpers-pure';
import { HistoryItemLabelProvider } from '../../../history-item-label-provider';
import { RemoteQueriesManager } from '../../../remote-queries/remote-queries-manager';
import { ResultsView } from '../../../interface';
import { EvalLogViewer } from '../../../eval-log-viewer';
import { QueryRunner } from '../../../queryRunner';
import { VariantAnalysisManager } from '../../../remote-queries/variant-analysis-manager';

/**
 * Tests for remote queries and how they interact with the query history manager.
 */

describe('Remote queries and query history manager', function() {

  const EXTENSION_PATH = path.join(__dirname, '../../../../');
  const STORAGE_DIR = Uri.file(path.join(tmpDir.name, 'remote-queries')).fsPath;
  const asyncNoop = async () => { /** noop */ };

  let sandbox: sinon.SinonSandbox;
  let qhm: QueryHistoryManager;
  let localQueriesResultsViewStub: ResultsView;
  let remoteQueriesManagerStub: RemoteQueriesManager;
  let variantAnalysisManagerStub: VariantAnalysisManager;
  let rawQueryHistory: any;
  let remoteQueryResult0: RemoteQueryResult;
  let remoteQueryResult1: RemoteQueryResult;
  let disposables: DisposableBucket;
  let showTextDocumentSpy: sinon.SinonSpy;
  let openTextDocumentSpy: sinon.SinonSpy;

  let rehydrateRemoteQueryStub: sinon.SinonStub;
  let removeRemoteQueryStub: sinon.SinonStub;
  let openRemoteQueryResultsStub: sinon.SinonStub;

  beforeEach(async function() {

    // set a higher timeout since recursive delete below may take a while, expecially on Windows.
    this.timeout(120000);

    // Since these tests change the state of the query history manager, we need to copy the original
    // to a temporary folder where we can manipulate it for tests
    await copyHistoryState();

    sandbox = sinon.createSandbox();

    localQueriesResultsViewStub = {
      showResults: sandbox.stub()
    } as any as ResultsView;

    rehydrateRemoteQueryStub = sandbox.stub();
    removeRemoteQueryStub = sandbox.stub();
    openRemoteQueryResultsStub = sandbox.stub();

    remoteQueriesManagerStub = {
      onRemoteQueryAdded: sandbox.stub(),
      onRemoteQueryRemoved: sandbox.stub(),
      onRemoteQueryStatusUpdate: sandbox.stub(),
      rehydrateRemoteQuery: rehydrateRemoteQueryStub,
      removeRemoteQuery: removeRemoteQueryStub,
      openRemoteQueryResults: openRemoteQueryResultsStub
    } as any as RemoteQueriesManager;

    variantAnalysisManagerStub = {
      onVariantAnalysisAdded: sandbox.stub(),
<<<<<<< HEAD
      onVariantAnalysisStatusUpdated: sandbox.stub()
=======
      onVariantAnalysisRemoved: sandbox.stub()
>>>>>>> 88edcaf0
    } as any as VariantAnalysisManager;
  });

  afterEach(function() {
    // set a higher timeout since recursive delete below may take a while, expecially on Windows.
    this.timeout(120000);
    deleteHistoryState();
  });

  beforeEach(() => {
    sandbox = sinon.createSandbox();
    disposables = new DisposableBucket();

    rawQueryHistory = fs.readJSONSync(path.join(STORAGE_DIR, 'workspace-query-history.json')).queries;
    remoteQueryResult0 = fs.readJSONSync(path.join(STORAGE_DIR, 'queries', rawQueryHistory[0].queryId, 'query-result.json'));
    remoteQueryResult1 = fs.readJSONSync(path.join(STORAGE_DIR, 'queries', rawQueryHistory[1].queryId, 'query-result.json'));

    qhm = new QueryHistoryManager(
      {} as QueryRunner,
      {} as DatabaseManager,
      localQueriesResultsViewStub,
      remoteQueriesManagerStub,
      variantAnalysisManagerStub,
      {} as EvalLogViewer,
      STORAGE_DIR,
      {
        globalStorageUri: Uri.file(STORAGE_DIR),
        extensionPath: EXTENSION_PATH
      } as ExtensionContext,
      {
        onDidChangeConfiguration: () => new DisposableBucket(),
      } as unknown as QueryHistoryConfig,
      new HistoryItemLabelProvider({} as QueryHistoryConfig),
      asyncNoop
    );
    disposables.push(qhm);

    showTextDocumentSpy = sandbox.spy(window, 'showTextDocument');
    openTextDocumentSpy = sandbox.spy(workspace, 'openTextDocument');
  });

  afterEach(() => {
    disposables.dispose(testDisposeHandler);
    sandbox.restore();
  });

  it('should read query history', async () => {
    await qhm.readQueryHistory();

    // Should have added the query history. Contents are directly from the file
    expect(rehydrateRemoteQueryStub).to.have.callCount(2);
    expect(rehydrateRemoteQueryStub.getCall(0).args[1]).to.deep.eq(rawQueryHistory[0].remoteQuery);
    expect(rehydrateRemoteQueryStub.getCall(1).args[1]).to.deep.eq(rawQueryHistory[1].remoteQuery);

    expect(qhm.treeDataProvider.allHistory[0]).to.deep.eq(rawQueryHistory[0]);
    expect(qhm.treeDataProvider.allHistory[1]).to.deep.eq(rawQueryHistory[1]);
    expect(qhm.treeDataProvider.allHistory.length).to.eq(2);
  });

  it('should remove and then add query from history', async () => {
    await qhm.readQueryHistory();

    // Remove the first query
    await qhm.handleRemoveHistoryItem(qhm.treeDataProvider.allHistory[0]);

    expect(removeRemoteQueryStub).calledOnceWithExactly(rawQueryHistory[0].queryId);
    expect(rehydrateRemoteQueryStub).to.have.callCount(2);
    expect(rehydrateRemoteQueryStub.getCall(0).args[1]).to.deep.eq(rawQueryHistory[0].remoteQuery);
    expect(rehydrateRemoteQueryStub.getCall(1).args[1]).to.deep.eq(rawQueryHistory[1].remoteQuery);
    expect(openRemoteQueryResultsStub).calledOnceWithExactly(rawQueryHistory[1].queryId);
    expect(qhm.treeDataProvider.allHistory).to.deep.eq(rawQueryHistory.slice(1));

    // Add it back
    qhm.addQuery(rawQueryHistory[0]);
    expect(removeRemoteQueryStub).to.have.callCount(1);
    expect(rehydrateRemoteQueryStub).to.have.callCount(2);
    expect(qhm.treeDataProvider.allHistory).to.deep.eq([rawQueryHistory[1], rawQueryHistory[0]]);
  });

  it('should remove two queries from history', async () => {
    await qhm.readQueryHistory();

    // Remove the both queries
    // Just for fun, let's do it in reverse order
    await qhm.handleRemoveHistoryItem(undefined!, [qhm.treeDataProvider.allHistory[1], qhm.treeDataProvider.allHistory[0]]);

    expect(removeRemoteQueryStub.callCount).to.eq(2);
    expect(removeRemoteQueryStub.getCall(0).args[0]).to.eq(rawQueryHistory[1].queryId);
    expect(removeRemoteQueryStub.getCall(1).args[0]).to.eq(rawQueryHistory[0].queryId);
    expect(qhm.treeDataProvider.allHistory).to.deep.eq([]);

    // also, both queries should be removed from on disk storage
    expect(fs.readJSONSync(path.join(STORAGE_DIR, 'workspace-query-history.json'))).to.deep.eq({
      version: 2,
      queries: []
    });
  });

  it('should handle a click', async () => {
    await qhm.readQueryHistory();

    await qhm.handleItemClicked(qhm.treeDataProvider.allHistory[0], []);
    expect(openRemoteQueryResultsStub).calledOnceWithExactly(rawQueryHistory[0].queryId);
  });

  it('should get the query text', async () => {
    await qhm.readQueryHistory();
    await qhm.handleShowQueryText(qhm.treeDataProvider.allHistory[0], []);

    expect(showTextDocumentSpy).to.have.been.calledOnce;
    expect(openTextDocumentSpy).to.have.been.calledOnce;

    const uri: Uri = openTextDocumentSpy.getCall(0).args[0];
    expect(uri.scheme).to.eq('codeql');
    const params = new URLSearchParams(uri.query);
    expect(params.get('isQuickEval')).to.eq('false');
    expect(params.get('queryText')).to.eq(rawQueryHistory[0].remoteQuery.queryText);
  });

  describe('AnalysisResultsManager', () => {

    let mockCredentials: any;
    let mockOctokit: any;
    let mockLogger: any;
    let mockCliServer: any;
    let arm: AnalysesResultsManager;

    beforeEach(() => {
      mockOctokit = {
        request: sandbox.stub()
      };
      mockCredentials = {
        getOctokit: () => mockOctokit
      };
      mockLogger = {
        log: sandbox.spy()
      };
      mockCliServer = {
        bqrsInfo: sandbox.spy(),
        bqrsDecode: sandbox.spy()
      };
      sandbox.stub(Credentials, 'initialize').resolves(mockCredentials);

      arm = new AnalysesResultsManager(
        {} as ExtensionContext,
        mockCliServer,
        path.join(STORAGE_DIR, 'queries'),
        mockLogger
      );
    });

    it('should avoid re-downloading an analysis result', async () => {
      // because the analysis result is already in on disk, it should not be downloaded
      const publisher = sandbox.spy();
      const analysisSummary = remoteQueryResult0.analysisSummaries[0];
      await arm.downloadAnalysisResults(analysisSummary, publisher);

      // Should not have made the request since the analysis result is already on disk
      expect(mockOctokit.request).to.not.have.been.called;

      // result should have been published twice
      // first time, it is in progress
      expect(publisher.getCall(0).args[0][0]).to.include({
        nwo: 'github/vscode-codeql',
        status: 'InProgress',
        // interpretedResults: ... avoid checking the interpretedResults object since it is complex
      });

      // second time, it has the path to the sarif file.
      expect(publisher.getCall(1).args[0][0]).to.include({
        nwo: 'github/vscode-codeql',
        status: 'Completed',
        // interpretedResults: ... avoid checking the interpretedResults object since it is complex
      });
      expect(publisher).to.have.been.calledTwice;

      // result should be stored in the manager
      expect(arm.getAnalysesResults(rawQueryHistory[0].queryId)[0]).to.include({
        nwo: 'github/vscode-codeql',
        status: 'Completed',
        // interpretedResults: ... avoid checking the interpretedResults object since it is complex
      });
      publisher.resetHistory();

      // now, let's try to download it again. This time, since it's already in memory,
      // it should not even be re-published
      await arm.downloadAnalysisResults(analysisSummary, publisher);
      expect(publisher).to.not.have.been.called;
    });

    it('should download two artifacts at once', async () => {
      const publisher = sandbox.spy();
      const analysisSummaries = [remoteQueryResult0.analysisSummaries[0], remoteQueryResult0.analysisSummaries[1]];
      await arm.loadAnalysesResults(analysisSummaries, undefined, publisher);

      const trimmed = publisher.getCalls().map(call => call.args[0]).map(args => {
        args.forEach((analysisResult: any) => delete analysisResult.interpretedResults);
        return args;
      });

      // As before, but now both summaries should have been published
      expect(trimmed[0]).to.deep.eq([{
        nwo: 'github/vscode-codeql',
        status: 'InProgress',
        resultCount: 15,
        lastUpdated: 1653447088649,
        starCount: 1
      }]);

      expect(trimmed[1]).to.deep.eq([{
        nwo: 'github/vscode-codeql',
        status: 'InProgress',
        resultCount: 15,
        lastUpdated: 1653447088649,
        starCount: 1
      }, {
        nwo: 'other/hucairz',
        status: 'InProgress',
        resultCount: 15,
        lastUpdated: 1653447088649,
        starCount: 1
      }]);

      // there is a third call. It is non-deterministic if
      // github/vscode-codeql is completed first or other/hucairz is.
      // There is not much point in trying to test it if the other calls are correct.

      expect(trimmed[3]).to.deep.eq([{
        nwo: 'github/vscode-codeql',
        status: 'Completed',
        resultCount: 15,
        lastUpdated: 1653447088649,
        starCount: 1
      }, {
        nwo: 'other/hucairz',
        status: 'Completed',
        resultCount: 15,
        lastUpdated: 1653447088649,
        starCount: 1
      }]);

      expect(publisher).to.have.callCount(4);
    });

    it('should avoid publishing when the request is cancelled', async () => {
      const publisher = sandbox.spy();
      const analysisSummaries = [...remoteQueryResult0.analysisSummaries];

      try {
        await arm.loadAnalysesResults(analysisSummaries, {
          isCancellationRequested: true
        } as CancellationToken, publisher);
        expect.fail('Should have thrown');
      } catch (e) {
        expect(getErrorMessage(e)).to.contain('cancelled');
      }

      expect(publisher).not.to.have.been.called;
    });

    it('should get the analysis results', async () => {
      const publisher = sandbox.spy();
      const analysisSummaries0 = [remoteQueryResult0.analysisSummaries[0], remoteQueryResult0.analysisSummaries[1]];
      const analysisSummaries1 = [...remoteQueryResult1.analysisSummaries];

      await arm.loadAnalysesResults(analysisSummaries0, undefined, publisher);
      await arm.loadAnalysesResults(analysisSummaries1, undefined, publisher);

      const result0 = arm.getAnalysesResults(rawQueryHistory[0].queryId);
      const result0Again = arm.getAnalysesResults(rawQueryHistory[0].queryId);

      // Shoule be equal, but not equivalent
      expect(result0).to.deep.eq(result0Again);
      expect(result0).not.to.eq(result0Again);

      const result1 = arm.getAnalysesResults(rawQueryHistory[1].queryId);
      const result1Again = arm.getAnalysesResults(rawQueryHistory[1].queryId);
      expect(result1).to.deep.eq(result1Again);
      expect(result1).not.to.eq(result1Again);
    });

    // This test is failing on windows in CI.
    it.skip('should read sarif', async () => {
      const publisher = sandbox.spy();
      const analysisSummaries0 = [remoteQueryResult0.analysisSummaries[0]];
      await arm.loadAnalysesResults(analysisSummaries0, undefined, publisher);

      const sarif = fs.readJSONSync(path.join(STORAGE_DIR, 'queries', rawQueryHistory[0].queryId, '171543249', 'results.sarif'));
      const queryResults = sarif.runs
        .flatMap((run: any) => run.results)
        .map((result: any) => ({ message: result.message.text }));

      expect(publisher.getCall(1).args[0][0].results).to.deep.eq(queryResults);
    });

    it('should check if an artifact is downloaded and not in memory', async () => {
      // Load remoteQueryResult0.analysisSummaries[1] into memory
      await arm.downloadAnalysisResults(remoteQueryResult0.analysisSummaries[1], () => Promise.resolve());

      // on disk
      expect(await (arm as any).isAnalysisDownloaded(remoteQueryResult0.analysisSummaries[0])).to.be.true;

      // in memory
      expect(await (arm as any).isAnalysisDownloaded(remoteQueryResult0.analysisSummaries[1])).to.be.true;

      // not downloaded
      expect(await (arm as any).isAnalysisDownloaded(remoteQueryResult0.analysisSummaries[2])).to.be.false;
    });

    it('should load downloaded artifacts', async () => {
      await arm.loadDownloadedAnalyses(remoteQueryResult0.analysisSummaries);
      const queryId = rawQueryHistory[0].queryId;
      const analysesResultsNwos = arm.getAnalysesResults(queryId).map(ar => ar.nwo).sort();
      expect(analysesResultsNwos[0]).to.eq('github/vscode-codeql');
      expect(analysesResultsNwos[1]).to.eq('other/hucairz');
      expect(analysesResultsNwos.length).to.eq(2);
    });
  });

  async function copyHistoryState() {
    fs.ensureDirSync(STORAGE_DIR);
    fs.copySync(path.join(__dirname, '../data/remote-queries/'), path.join(tmpDir.name, 'remote-queries'));

    // also, replace the files with "PLACEHOLDER" so that they have the correct directory
    for await (const p of walkDirectory(STORAGE_DIR)) {
      replacePlaceholder(path.join(p));
    }
  }

  function deleteHistoryState() {
    fs.rmSync(STORAGE_DIR, {
      recursive: true,
      force: true,
      maxRetries: 10,
      retryDelay: 100
    });
  }

  function replacePlaceholder(filePath: string) {
    if (filePath.endsWith('.json')) {
      const newContents = fs.readFileSync(filePath, 'utf8').replaceAll('PLACEHOLDER', STORAGE_DIR.replaceAll('\\', '/'));
      fs.writeFileSync(filePath, newContents, 'utf8');
    }
  }
});<|MERGE_RESOLUTION|>--- conflicted
+++ resolved
@@ -78,11 +78,8 @@
 
     variantAnalysisManagerStub = {
       onVariantAnalysisAdded: sandbox.stub(),
-<<<<<<< HEAD
-      onVariantAnalysisStatusUpdated: sandbox.stub()
-=======
+      onVariantAnalysisStatusUpdated: sandbox.stub(),
       onVariantAnalysisRemoved: sandbox.stub()
->>>>>>> 88edcaf0
     } as any as VariantAnalysisManager;
   });
 
