import { extensions } from "vscode";
import { CodeQLExtensionInterface } from "../../../extension";
import { extLogger } from "../../../common";
import { Credentials } from "../../../authentication";
import * as fs from "fs-extra";
import * as path from "path";

import { VariantAnalysisResultsManager } from "../../../remote-queries/variant-analysis-results-manager";
import { CodeQLCliServer } from "../../../cli";
import { storagePath } from "../global.helper";
import { faker } from "@faker-js/faker";
import * as ghApiClient from "../../../remote-queries/gh-api/gh-api-client";
import { createMockVariantAnalysisRepositoryTask } from "../../factories/remote-queries/shared/variant-analysis-repo-tasks";
import {
  VariantAnalysisRepositoryTask,
  VariantAnalysisScannedRepositoryResult,
} from "../../../remote-queries/shared/variant-analysis";

jest.setTimeout(10_000);

describe(VariantAnalysisResultsManager.name, () => {
  let cli: CodeQLCliServer;
  let variantAnalysisId: number;

  beforeEach(async () => {
<<<<<<< HEAD
=======
    jest.spyOn(extLogger, "log").mockResolvedValue(undefined);
    jest.spyOn(fs, "mkdirSync").mockReturnValue(undefined);
    jest.spyOn(fs, "writeFile").mockReturnValue(undefined);

>>>>>>> 125867d6
    variantAnalysisId = faker.datatype.number();

    const extension = await extensions
      .getExtension<CodeQLExtensionInterface | Record<string, never>>(
        "GitHub.vscode-codeql",
      )!
      .activate();
    cli = extension.cliServer;
<<<<<<< HEAD
=======
    variantAnalysisResultsManager = new VariantAnalysisResultsManager(
      cli,
      extLogger,
    );
>>>>>>> 125867d6
  });

  describe("download", () => {
    const mockCredentials = {
      getOctokit: () =>
        Promise.resolve({
          request: jest.fn(),
        }),
    } as unknown as Credentials;
    let dummyRepoTask: VariantAnalysisRepositoryTask;
    let variantAnalysisStoragePath: string;
    let repoTaskStorageDirectory: string;
    let variantAnalysisResultsManager: VariantAnalysisResultsManager;

    beforeEach(async () => {
      jest.spyOn(logger, "log").mockResolvedValue(undefined);
      jest.spyOn(fs, "mkdirSync").mockReturnValue(undefined);
      jest.spyOn(fs, "writeFile").mockReturnValue(undefined);

      variantAnalysisResultsManager = new VariantAnalysisResultsManager(
        cli,
        logger,
      );

      dummyRepoTask = createMockVariantAnalysisRepositoryTask();

      variantAnalysisStoragePath = path.join(
        storagePath,
        variantAnalysisId.toString(),
      );
      repoTaskStorageDirectory =
        variantAnalysisResultsManager.getRepoStorageDirectory(
          variantAnalysisStoragePath,
          dummyRepoTask.repository.fullName,
        );
    });

    afterEach(async () => {
      if (fs.existsSync(variantAnalysisStoragePath)) {
        fs.rmSync(variantAnalysisStoragePath, { recursive: true });
      }
    });

    describe("isVariantAnalysisRepoDownloaded", () => {
      it("should return false when no results are downloaded", async () => {
        expect(
          await variantAnalysisResultsManager.isVariantAnalysisRepoDownloaded(
            variantAnalysisStoragePath,
            dummyRepoTask.repository.fullName,
          ),
        ).toBe(false);
      });
    });

    describe("when the artifact_url is missing", () => {
      it("should not try to download the result", async () => {
        const dummyRepoTask = createMockVariantAnalysisRepositoryTask();
        delete dummyRepoTask.artifactUrl;

        await expect(
          variantAnalysisResultsManager.download(
            mockCredentials,
            variantAnalysisId,
            dummyRepoTask,
            variantAnalysisStoragePath,
          ),
        ).rejects.toThrow("Missing artifact URL");
      });
    });

    describe("when the artifact_url is present", () => {
      let arrayBuffer: ArrayBuffer;

      let getVariantAnalysisRepoResultStub: jest.SpiedFunction<
        typeof ghApiClient.getVariantAnalysisRepoResult
      >;

      beforeEach(async () => {
        const sourceFilePath = path.join(
          __dirname,
          "../../../../src/vscode-tests/cli-integration/data/variant-analysis-results.zip",
        );
        arrayBuffer = fs.readFileSync(sourceFilePath).buffer;

        getVariantAnalysisRepoResultStub = jest
          .spyOn(ghApiClient, "getVariantAnalysisRepoResult")
          .mockImplementation(
            (_credentials: Credentials, downloadUrl: string) => {
              if (downloadUrl === dummyRepoTask.artifactUrl) {
                return Promise.resolve(arrayBuffer);
              }
              return Promise.reject(new Error("Unexpected artifact URL"));
            },
          );
      });

      it("should call the API to download the results", async () => {
        await variantAnalysisResultsManager.download(
          mockCredentials,
          variantAnalysisId,
          dummyRepoTask,
          variantAnalysisStoragePath,
        );

        expect(getVariantAnalysisRepoResultStub).toHaveBeenCalledTimes(1);
      });

      it("should save the results zip file to disk", async () => {
        await variantAnalysisResultsManager.download(
          mockCredentials,
          variantAnalysisId,
          dummyRepoTask,
          variantAnalysisStoragePath,
        );

        expect(fs.existsSync(`${repoTaskStorageDirectory}/results.zip`)).toBe(
          true,
        );
      });

      it("should unzip the results in a `results/` folder", async () => {
        await variantAnalysisResultsManager.download(
          mockCredentials,
          variantAnalysisId,
          dummyRepoTask,
          variantAnalysisStoragePath,
        );

        expect(
          fs.existsSync(`${repoTaskStorageDirectory}/results/results.sarif`),
        ).toBe(true);
      });

      describe("isVariantAnalysisRepoDownloaded", () => {
        it("should return true once results are downloaded", async () => {
          await variantAnalysisResultsManager.download(
            mockCredentials,
            variantAnalysisId,
            dummyRepoTask,
            variantAnalysisStoragePath,
          );

          expect(
            await variantAnalysisResultsManager.isVariantAnalysisRepoDownloaded(
              variantAnalysisStoragePath,
              dummyRepoTask.repository.fullName,
            ),
          ).toBe(true);
        });
      });
    });
  });

  describe("loadResults", () => {
    let dummyRepoTask: VariantAnalysisRepositoryTask;
    let variantAnalysisStoragePath: string;
    let repoTaskStorageDirectory: string;
    let variantAnalysisResultsManager: VariantAnalysisResultsManager;
    let onResultLoadedSpy: jest.Mock<
      void,
      [VariantAnalysisScannedRepositoryResult]
    >;

    beforeEach(() => {
      variantAnalysisResultsManager = new VariantAnalysisResultsManager(
        cli,
        logger,
      );
      onResultLoadedSpy = jest.fn();
      variantAnalysisResultsManager.onResultLoaded(onResultLoadedSpy);

      dummyRepoTask = createMockVariantAnalysisRepositoryTask();

      variantAnalysisStoragePath = path.join(
        storagePath,
        variantAnalysisId.toString(),
      );
      repoTaskStorageDirectory =
        variantAnalysisResultsManager.getRepoStorageDirectory(
          variantAnalysisStoragePath,
          dummyRepoTask.repository.fullName,
        );
    });

    afterEach(async () => {
      if (await fs.pathExists(variantAnalysisStoragePath)) {
        await fs.remove(variantAnalysisStoragePath);
      }
    });

    describe("when results are not downloaded", () => {
      it("should reject when results are not cached", async () => {
        await expect(
          variantAnalysisResultsManager.loadResults(
            variantAnalysisId,
            variantAnalysisStoragePath,
            dummyRepoTask.repository.fullName,
          ),
        ).rejects.toThrow("Variant analysis results not downloaded");
      });
    });

    describe("when the repo task has been written to disk", () => {
      beforeEach(async () => {
        await fs.outputJson(
          path.join(repoTaskStorageDirectory, "repo_task.json"),
          dummyRepoTask,
        );
      });

      describe("when the results are not downloaded", () => {
        it("should reject when results are not cached", async () => {
          await expect(
            variantAnalysisResultsManager.loadResults(
              variantAnalysisId,
              variantAnalysisStoragePath,
              dummyRepoTask.repository.fullName,
            ),
          ).rejects.toThrow("Missing results file");
        });
      });

      describe("when the SARIF results are downloaded", () => {
        beforeEach(async () => {
          await fs.outputJson(
            path.join(repoTaskStorageDirectory, "results/results.sarif"),
            await fs.readJson(
              path.resolve(
                __dirname,
                "../../no-workspace/data/sarif/validSarif.sarif",
              ),
            ),
          );
        });

        it("should return the results when not cached", async () => {
          await expect(
            variantAnalysisResultsManager.loadResults(
              variantAnalysisId,
              variantAnalysisStoragePath,
              dummyRepoTask.repository.fullName,
            ),
          ).resolves.toHaveProperty("interpretedResults");

          expect(onResultLoadedSpy).toHaveBeenCalledTimes(1);
          expect(onResultLoadedSpy).toHaveBeenCalledWith(
            expect.objectContaining({
              variantAnalysisId,
              repositoryId: dummyRepoTask.repository.id,
            }),
          );
        });

        it("should return the results when cached", async () => {
          // Load into cache
          await variantAnalysisResultsManager.loadResults(
            variantAnalysisId,
            variantAnalysisStoragePath,
            dummyRepoTask.repository.fullName,
          );

          onResultLoadedSpy.mockClear();

          // Delete the directory so it can't read from disk
          await fs.remove(variantAnalysisStoragePath);

          await expect(
            variantAnalysisResultsManager.loadResults(
              variantAnalysisId,
              variantAnalysisStoragePath,
              dummyRepoTask.repository.fullName,
            ),
          ).resolves.toHaveProperty("interpretedResults");

          expect(onResultLoadedSpy).toHaveBeenCalledTimes(1);
          expect(onResultLoadedSpy).toHaveBeenCalledWith(
            expect.objectContaining({
              variantAnalysisId,
              repositoryId: dummyRepoTask.repository.id,
            }),
          );
        });

        it("should not cache when skipCacheStore is given", async () => {
          await variantAnalysisResultsManager.loadResults(
            variantAnalysisId,
            variantAnalysisStoragePath,
            dummyRepoTask.repository.fullName,
            {
              skipCacheStore: true,
            },
          );

          // Delete the directory so it can't read from disk
          await fs.remove(variantAnalysisStoragePath);

          await expect(
            variantAnalysisResultsManager.loadResults(
              variantAnalysisId,
              variantAnalysisStoragePath,
              dummyRepoTask.repository.fullName,
            ),
          ).rejects.toThrow("Variant analysis results not downloaded");

          expect(onResultLoadedSpy).not.toHaveBeenCalled();
        });

        it("should use cache when skipCacheStore is given", async () => {
          // Load into cache
          await variantAnalysisResultsManager.loadResults(
            variantAnalysisId,
            variantAnalysisStoragePath,
            dummyRepoTask.repository.fullName,
          );

          // Delete the directory so it can't read from disk
          await fs.remove(variantAnalysisStoragePath);

          await expect(
            variantAnalysisResultsManager.loadResults(
              variantAnalysisId,
              variantAnalysisStoragePath,
              dummyRepoTask.repository.fullName,
              {
                skipCacheStore: true,
              },
            ),
          ).resolves.toHaveProperty("interpretedResults");
        });
      });
    });
  });
});<|MERGE_RESOLUTION|>--- conflicted
+++ resolved
@@ -23,13 +23,6 @@
   let variantAnalysisId: number;
 
   beforeEach(async () => {
-<<<<<<< HEAD
-=======
-    jest.spyOn(extLogger, "log").mockResolvedValue(undefined);
-    jest.spyOn(fs, "mkdirSync").mockReturnValue(undefined);
-    jest.spyOn(fs, "writeFile").mockReturnValue(undefined);
-
->>>>>>> 125867d6
     variantAnalysisId = faker.datatype.number();
 
     const extension = await extensions
@@ -38,13 +31,6 @@
       )!
       .activate();
     cli = extension.cliServer;
-<<<<<<< HEAD
-=======
-    variantAnalysisResultsManager = new VariantAnalysisResultsManager(
-      cli,
-      extLogger,
-    );
->>>>>>> 125867d6
   });
 
   describe("download", () => {
@@ -60,13 +46,13 @@
     let variantAnalysisResultsManager: VariantAnalysisResultsManager;
 
     beforeEach(async () => {
-      jest.spyOn(logger, "log").mockResolvedValue(undefined);
+      jest.spyOn(extLogger, "log").mockResolvedValue(undefined);
       jest.spyOn(fs, "mkdirSync").mockReturnValue(undefined);
       jest.spyOn(fs, "writeFile").mockReturnValue(undefined);
 
       variantAnalysisResultsManager = new VariantAnalysisResultsManager(
         cli,
-        logger,
+        extLogger,
       );
 
       dummyRepoTask = createMockVariantAnalysisRepositoryTask();
@@ -211,7 +197,7 @@
     beforeEach(() => {
       variantAnalysisResultsManager = new VariantAnalysisResultsManager(
         cli,
-        logger,
+        extLogger,
       );
       onResultLoadedSpy = jest.fn();
       variantAnalysisResultsManager.onResultLoaded(onResultLoadedSpy);
