--- conflicted
+++ resolved
@@ -504,11 +504,7 @@
   ): Promise<void> {
     // TODO will support remote queries
     const { finalSingleItem, finalMultiSelect } = this.determineSelection(singleItem, multiSelect);
-<<<<<<< HEAD
     if (!this.assertSingleQuery(finalMultiSelect) || finalSingleItem?.t !== 'local') {
-=======
-    if (!this.assertSingleQuery(finalMultiSelect) || (finalSingleItem && finalSingleItem.t !== 'local')) {
->>>>>>> a502ee85
       return;
     }
 
@@ -602,10 +598,7 @@
   ): Promise<void> {
     const { finalSingleItem, finalMultiSelect } = this.determineSelection(singleItem, multiSelect);
 
-<<<<<<< HEAD
-=======
     // TODO will support remote queries
->>>>>>> a502ee85
     if (!this.assertSingleQuery(finalMultiSelect) || finalSingleItem?.t !== 'local') {
       return;
     }
@@ -630,10 +623,7 @@
     const { finalSingleItem, finalMultiSelect } = this.determineSelection(singleItem, multiSelect);
 
     try {
-<<<<<<< HEAD
-=======
       // local queries only
->>>>>>> a502ee85
       if (finalSingleItem?.t !== 'local') {
         throw new Error('Please select a local query.');
       }
@@ -659,11 +649,7 @@
   ) {
     // TODO will support remote queries
     const { finalSingleItem, finalMultiSelect } = this.determineSelection(singleItem, multiSelect);
-<<<<<<< HEAD
     if (!this.assertSingleQuery(finalMultiSelect) || finalSingleItem?.t !== 'local') {
-=======
-    if (!this.assertSingleQuery(finalMultiSelect) || (finalSingleItem && finalSingleItem?.t !== 'local')) {
->>>>>>> a502ee85
       return;
     }
 
@@ -687,11 +673,11 @@
   }
 
   async handleShowQueryLog(
-    singleItem: LocalQueryInfo,
-    multiSelect: LocalQueryInfo[]
+    singleItem: QueryHistoryInfo,
+    multiSelect: QueryHistoryInfo[]
   ) {
     // Local queries only
-    if (!this.assertSingleQuery(multiSelect)) {
+    if (!this.assertSingleQuery(multiSelect) || singleItem?.t !== 'local') {
       return;
     }
 
@@ -727,12 +713,8 @@
   ) {
     const { finalSingleItem, finalMultiSelect } = this.determineSelection(singleItem, multiSelect);
 
-<<<<<<< HEAD
+    // TODO will support remote queries
     if (!this.assertSingleQuery(finalMultiSelect) || finalSingleItem?.t !== 'local') {
-=======
-    // TODO will support remote queries
-    if (!this.assertSingleQuery(finalMultiSelect) || (finalSingleItem && finalSingleItem?.t !== 'local')) {
->>>>>>> a502ee85
       return;
     }
 
@@ -753,12 +735,8 @@
   ) {
     const { finalSingleItem, finalMultiSelect } = this.determineSelection(singleItem, multiSelect);
 
-<<<<<<< HEAD
-    if (!this.assertSingleQuery(finalMultiSelect) || finalSingleItem?.t !== 'local' || !finalSingleItem.completedQuery) {
-=======
     // Local queries only
     if (!this.assertSingleQuery(finalMultiSelect) || !finalSingleItem || finalSingleItem.t !== 'local' || !finalSingleItem.completedQuery) {
->>>>>>> a502ee85
       return;
     }
 
@@ -782,12 +760,8 @@
   ) {
     const { finalSingleItem, finalMultiSelect } = this.determineSelection(singleItem, multiSelect);
 
-<<<<<<< HEAD
-    if (!this.assertSingleQuery(finalMultiSelect) || finalSingleItem?.t !== 'local' || !finalSingleItem.completedQuery) {
-=======
     // Local queries only
     if (!this.assertSingleQuery(finalMultiSelect) || !finalSingleItem || finalSingleItem.t !== 'local' || !finalSingleItem.completedQuery) {
->>>>>>> a502ee85
       return;
     }
     const query = finalSingleItem.completedQuery.query;
@@ -808,12 +782,8 @@
   ) {
     const { finalSingleItem, finalMultiSelect } = this.determineSelection(singleItem, multiSelect);
 
-<<<<<<< HEAD
-    if (!this.assertSingleQuery(finalMultiSelect) || finalSingleItem?.t !== 'local' || !finalSingleItem.completedQuery) {
-=======
     // Local queries only
     if (!this.assertSingleQuery(finalMultiSelect) || !finalSingleItem || finalSingleItem.t !== 'local' || !finalSingleItem.completedQuery) {
->>>>>>> a502ee85
       return;
     }
 
@@ -828,12 +798,8 @@
   ) {
     const { finalSingleItem, finalMultiSelect } = this.determineSelection(singleItem, multiSelect);
 
-<<<<<<< HEAD
-    if (!this.assertSingleQuery(finalMultiSelect) || finalSingleItem?.t !== 'local' || !finalSingleItem.completedQuery) {
-=======
     // Local queries only
     if (!this.assertSingleQuery(finalMultiSelect) || !finalSingleItem || finalSingleItem.t !== 'local' || !finalSingleItem.completedQuery) {
->>>>>>> a502ee85
       return;
     }
 
@@ -843,7 +809,7 @@
   }
 
   async getQueryText(item: QueryHistoryInfo): Promise<string> {
-    // TODO remote queries cannot have their text returned
+    // TODO the query text for remote queries is not yet available
     return item.t === 'local' ? item.initialInfo.queryText : '';
   }
 
