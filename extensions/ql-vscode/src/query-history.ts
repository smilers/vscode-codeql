import * as path from 'path';
import {
  commands,
  Disposable,
  env,
  Event,
  EventEmitter,
  ExtensionContext,
  ProviderResult,
  Range,
  ThemeIcon,
  TreeItem,
  TreeView,
  Uri,
  ViewColumn,
  window,
  workspace,
} from 'vscode';
import { QueryHistoryConfig } from './config';
import {
  showAndLogErrorMessage,
  showAndLogInformationMessage,
  showAndLogWarningMessage,
  showBinaryChoiceDialog
} from './helpers';
import { logger } from './logging';
import { URLSearchParams } from 'url';
import { QueryServerClient } from './queryserver-client';
import { DisposableObject } from './pure/disposable-object';
import { commandRunner } from './commandRunner';
import { assertNever, ONE_HOUR_IN_MS, TWO_HOURS_IN_MS, getErrorMessage, getErrorStack } from './pure/helpers-pure';
import { CompletedLocalQueryInfo, LocalQueryInfo as LocalQueryInfo, QueryHistoryInfo } from './query-results';
import { DatabaseManager } from './databases';
import { registerQueryHistoryScubber } from './query-history-scrubber';
import { QueryStatus } from './query-status';
import { slurpQueryHistory, splatQueryHistory } from './query-serialization';
import * as fs from 'fs-extra';
import { CliVersionConstraint } from './cli';
<<<<<<< HEAD
import { HistoryItemLabelProvider } from './history-item-label-provider';
=======
import { Credentials } from './authentication';
import { cancelRemoteQuery } from './remote-queries/gh-actions-api-client';
>>>>>>> a1bc7eb4

/**
 * query-history.ts
 * ------------
 * Managing state of previous queries that we've executed.
 *
 * The source of truth of the current state resides inside the
 * `TreeDataProvider` subclass below.
 */

export const SHOW_QUERY_TEXT_MSG = `\
////////////////////////////////////////////////////////////////////////////////////
// This is the text of the entire query file when it was executed for this query  //
// run. The text or dependent libraries may have changed since then.              //
//                                                                                //
// This buffer is readonly. To re-execute this query, you must open the original  //
// query file.                                                                    //
////////////////////////////////////////////////////////////////////////////////////

`;

const SHOW_QUERY_TEXT_QUICK_EVAL_MSG = `\
////////////////////////////////////////////////////////////////////////////////////
// This is the Quick Eval selection of the query file when it was executed for    //
// this query run. The text or dependent libraries may have changed since then.   //
//                                                                                //
// This buffer is readonly. To re-execute this query, you must open the original  //
// query file.                                                                    //
////////////////////////////////////////////////////////////////////////////////////

`;

/**
 * Path to icon to display next to a failed query history item.
 */
const FAILED_QUERY_HISTORY_ITEM_ICON = 'media/red-x.svg';

/**
 * Path to icon to display next to a successful local run.
 */
const LOCAL_SUCCESS_QUERY_HISTORY_ITEM_ICON = 'media/drive.svg';

/**
 * Path to icon to display next to a successful remote run.
 */
const REMOTE_SUCCESS_QUERY_HISTORY_ITEM_ICON = 'media/globe.svg';

export enum SortOrder {
  NameAsc = 'NameAsc',
  NameDesc = 'NameDesc',
  DateAsc = 'DateAsc',
  DateDesc = 'DateDesc',
  CountAsc = 'CountAsc',
  CountDesc = 'CountDesc',
}

/**
 * Number of milliseconds two clicks have to arrive apart to be
 * considered a double-click.
 */
const DOUBLE_CLICK_TIME = 500;

const WORKSPACE_QUERY_HISTORY_FILE = 'workspace-query-history.json';

/**
 * Tree data provider for the query history view.
 */
export class HistoryTreeDataProvider extends DisposableObject {
  private _sortOrder = SortOrder.DateAsc;

  private _onDidChangeTreeData = super.push(new EventEmitter<QueryHistoryInfo | undefined>());

  readonly onDidChangeTreeData: Event<QueryHistoryInfo | undefined> = this
    ._onDidChangeTreeData.event;

  private history: QueryHistoryInfo[] = [];

  private failedIconPath: string;

  private localSuccessIconPath: string;

  private remoteSuccessIconPath: string;

  private current: QueryHistoryInfo | undefined;

  constructor(
    extensionPath: string,
    private readonly labelProvider: HistoryItemLabelProvider,
  ) {
    super();
    this.failedIconPath = path.join(
      extensionPath,
      FAILED_QUERY_HISTORY_ITEM_ICON
    );
    this.localSuccessIconPath = path.join(
      extensionPath,
      LOCAL_SUCCESS_QUERY_HISTORY_ITEM_ICON
    );
    this.remoteSuccessIconPath = path.join(
      extensionPath,
      REMOTE_SUCCESS_QUERY_HISTORY_ITEM_ICON
    );
  }

  async getTreeItem(element: QueryHistoryInfo): Promise<TreeItem> {
    const treeItem = new TreeItem(this.labelProvider.getLabel(element));

    treeItem.command = {
      title: 'Query History Item',
      command: 'codeQLQueryHistory.itemClicked',
      arguments: [element],
      tooltip: element.failureReason || this.labelProvider.getLabel(element)
    };

    // Populate the icon and the context value. We use the context value to
    // control which commands are visible in the context menu.
    let hasResults;
    switch (element.status) {
      case QueryStatus.InProgress:
        treeItem.iconPath = new ThemeIcon('sync~spin');
        treeItem.contextValue = element.t === 'local' ? 'inProgressResultsItem' : 'inProgressRemoteResultsItem';
        break;
      case QueryStatus.Completed:
        if (element.t === 'local') {
          hasResults = await element.completedQuery?.query.hasInterpretedResults();
          treeItem.iconPath = this.localSuccessIconPath;
          treeItem.contextValue = hasResults
            ? 'interpretedResultsItem'
            : 'rawResultsItem';
        } else {
          treeItem.iconPath = this.remoteSuccessIconPath;
          treeItem.contextValue = 'remoteResultsItem';
        }
        break;
      case QueryStatus.Failed:
        treeItem.iconPath = this.failedIconPath;
        treeItem.contextValue = 'cancelledResultsItem';
        break;
      default:
        assertNever(element.status);
    }

    return treeItem;
  }

  getChildren(
    element?: QueryHistoryInfo
  ): ProviderResult<QueryHistoryInfo[]> {
    return element ? [] : this.history.sort((h1, h2) => {

      const h1Label = this.labelProvider.getLabel(h1).toLowerCase();
      const h2Label = this.labelProvider.getLabel(h2).toLowerCase();

      const h1Date = h1.t === 'local'
        ? h1.initialInfo.start.getTime()
        : h1.remoteQuery?.executionStartTime;

      const h2Date = h2.t === 'local'
        ? h2.initialInfo.start.getTime()
        : h2.remoteQuery?.executionStartTime;

      // result count for remote queries is not available here.
      const resultCount1 = h1.t === 'local'
        ? h1.completedQuery?.resultCount ?? -1
        : -1;
      const resultCount2 = h2.t === 'local'
        ? h2.completedQuery?.resultCount ?? -1
        : -1;

      switch (this.sortOrder) {
        case SortOrder.NameAsc:
          return h1Label.localeCompare(h2Label, env.language);

        case SortOrder.NameDesc:
          return h2Label.localeCompare(h1Label, env.language);

        case SortOrder.DateAsc:
          return h1Date - h2Date;

        case SortOrder.DateDesc:
          return h2Date - h1Date;

        case SortOrder.CountAsc:
          // If the result counts are equal, sort by name.
          return resultCount1 - resultCount2 === 0
            ? h1Label.localeCompare(h2Label, env.language)
            : resultCount1 - resultCount2;

        case SortOrder.CountDesc:
          // If the result counts are equal, sort by name.
          return resultCount2 - resultCount1 === 0
            ? h2Label.localeCompare(h1Label, env.language)
            : resultCount2 - resultCount1;
        default:
          assertNever(this.sortOrder);
      }
    });
  }

  getParent(_element: QueryHistoryInfo): ProviderResult<QueryHistoryInfo> {
    return null;
  }

  getCurrent(): QueryHistoryInfo | undefined {
    return this.current;
  }

  pushQuery(item: QueryHistoryInfo): void {
    this.history.push(item);
    this.setCurrentItem(item);
    this.refresh();
  }

  setCurrentItem(item?: QueryHistoryInfo) {
    this.current = item;
  }

  remove(item: QueryHistoryInfo) {
    const isCurrent = this.current === item;
    if (isCurrent) {
      this.setCurrentItem();
    }
    const index = this.history.findIndex((i) => i === item);
    if (index >= 0) {
      this.history.splice(index, 1);
      if (isCurrent && this.history.length > 0) {
        // Try to keep a current item, near the deleted item if there
        // are any available.
        this.setCurrentItem(this.history[Math.min(index, this.history.length - 1)]);
      }
      this.refresh();
    }
  }

  get allHistory(): QueryHistoryInfo[] {
    return this.history;
  }

  set allHistory(history: QueryHistoryInfo[]) {
    this.history = history;
    this.current = history[0];
    this.refresh();
  }

  refresh() {
    this._onDidChangeTreeData.fire(undefined);
  }

  public get sortOrder() {
    return this._sortOrder;
  }

  public set sortOrder(newSortOrder: SortOrder) {
    this._sortOrder = newSortOrder;
    this._onDidChangeTreeData.fire(undefined);
  }
}

export class QueryHistoryManager extends DisposableObject {

  treeDataProvider: HistoryTreeDataProvider;
  treeView: TreeView<QueryHistoryInfo>;
  lastItemClick: { time: Date; item: QueryHistoryInfo } | undefined;
  compareWithItem: LocalQueryInfo | undefined;
  queryHistoryScrubber: Disposable | undefined;
  private queryMetadataStorageLocation;

  private readonly _onDidAddQueryItem = super.push(new EventEmitter<QueryHistoryInfo>());
  readonly onDidAddQueryItem: Event<QueryHistoryInfo> = this
    ._onDidAddQueryItem.event;

  private readonly _onDidRemoveQueryItem = super.push(new EventEmitter<QueryHistoryInfo>());
  readonly onDidRemoveQueryItem: Event<QueryHistoryInfo> = this
    ._onDidRemoveQueryItem.event;

  private readonly _onWillOpenQueryItem = super.push(new EventEmitter<QueryHistoryInfo>());
  readonly onWillOpenQueryItem: Event<QueryHistoryInfo> = this
    ._onWillOpenQueryItem.event;

  constructor(
<<<<<<< HEAD
    private readonly qs: QueryServerClient,
    private readonly dbm: DatabaseManager,
    private readonly queryStorageDir: string,
    ctx: ExtensionContext,
    private readonly queryHistoryConfigListener: QueryHistoryConfig,
    private readonly labelProvider: HistoryItemLabelProvider,
    private readonly doCompareCallback: (
=======
    private qs: QueryServerClient,
    private dbm: DatabaseManager,
    private queryStorageDir: string,
    private ctx: ExtensionContext,
    private queryHistoryConfigListener: QueryHistoryConfig,
    private doCompareCallback: (
>>>>>>> a1bc7eb4
      from: CompletedLocalQueryInfo,
      to: CompletedLocalQueryInfo
    ) => Promise<void>
  ) {
    super();

    // Note that we use workspace storage to hold the metadata for the query history.
    // This is because the query history is specific to each workspace.
    // For situations where `ctx.storageUri` is undefined (i.e., there is no workspace),
    // we default to global storage.
    this.queryMetadataStorageLocation = path.join((ctx.storageUri || ctx.globalStorageUri).fsPath, WORKSPACE_QUERY_HISTORY_FILE);

    this.treeDataProvider = this.push(new HistoryTreeDataProvider(
      ctx.extensionPath,
      this.labelProvider
    ));
    this.treeView = this.push(window.createTreeView('codeQLQueryHistory', {
      treeDataProvider: this.treeDataProvider,
      canSelectMany: true,
    }));

    // Lazily update the tree view selection due to limitations of TreeView API (see
    // `updateTreeViewSelectionIfVisible` doc for details)
    this.push(
      this.treeView.onDidChangeVisibility(async (_ev) =>
        this.updateTreeViewSelectionIfVisible()
      )
    );
    this.push(
      this.treeView.onDidChangeSelection(async (ev) => {
        if (ev.selection.length === 0) {
          // Don't allow the selection to become empty
          this.updateTreeViewSelectionIfVisible();
        } else {
          this.treeDataProvider.setCurrentItem(ev.selection[0]);
        }
        if (ev.selection.some(item => item.t !== 'local')) {
          // Don't allow comparison of non-local items
          this.updateCompareWith([]);
        } else {
          this.updateCompareWith([...ev.selection] as LocalQueryInfo[]);
        }
      })
    );

    void logger.log('Registering query history panel commands.');
    this.push(
      commandRunner(
        'codeQLQueryHistory.openQuery',
        this.handleOpenQuery.bind(this)
      )
    );
    this.push(
      commandRunner(
        'codeQLQueryHistory.removeHistoryItem',
        this.handleRemoveHistoryItem.bind(this)
      )
    );
    this.push(
      commandRunner(
        'codeQLQueryHistory.sortByName',
        this.handleSortByName.bind(this)
      )
    );
    this.push(
      commandRunner(
        'codeQLQueryHistory.sortByDate',
        this.handleSortByDate.bind(this)
      )
    );
    this.push(
      commandRunner(
        'codeQLQueryHistory.sortByCount',
        this.handleSortByCount.bind(this)
      )
    );
    this.push(
      commandRunner(
        'codeQLQueryHistory.setLabel',
        this.handleSetLabel.bind(this)
      )
    );
    this.push(
      commandRunner(
        'codeQLQueryHistory.compareWith',
        this.handleCompareWith.bind(this)
      )
    );
    this.push(
      commandRunner(
        'codeQLQueryHistory.showQueryLog',
        this.handleShowQueryLog.bind(this)
      )
    );
    this.push(
      commandRunner(
        'codeQLQueryHistory.openQueryDirectory',
        this.handleOpenQueryDirectory.bind(this)
      )
    );
    this.push(
      commandRunner(
        'codeQLQueryHistory.showEvalLog',
        this.handleShowEvalLog.bind(this)
      )
    );
    this.push(
      commandRunner(
        'codeQLQueryHistory.showEvalLogSummary',
        this.handleShowEvalLogSummary.bind(this)
      )
    );
    this.push(
      commandRunner(
        'codeQLQueryHistory.cancel',
        this.handleCancel.bind(this)
      )
    );
    this.push(
      commandRunner(
        'codeQLQueryHistory.showQueryText',
        this.handleShowQueryText.bind(this)
      )
    );
    this.push(
      commandRunner(
        'codeQLQueryHistory.viewCsvResults',
        this.handleViewCsvResults.bind(this)
      )
    );
    this.push(
      commandRunner(
        'codeQLQueryHistory.viewCsvAlerts',
        this.handleViewCsvAlerts.bind(this)
      )
    );
    this.push(
      commandRunner(
        'codeQLQueryHistory.viewSarifAlerts',
        this.handleViewSarifAlerts.bind(this)
      )
    );
    this.push(
      commandRunner(
        'codeQLQueryHistory.viewDil',
        this.handleViewDil.bind(this)
      )
    );
    this.push(
      commandRunner(
        'codeQLQueryHistory.itemClicked',
        async (item: LocalQueryInfo) => {
          return this.handleItemClicked(item, [item]);
        }
      )
    );
    this.push(
      commandRunner(
        'codeQLQueryHistory.openOnGithub',
        async (item: LocalQueryInfo) => {
          return this.handleOpenOnGithub(item, [item]);
        }
      )
    );

    // There are two configuration items that affect the query history:
    // 1. The ttl for query history items.
    // 2. The default label for query history items.
    // When either of these change, must refresh the tree view.
    this.push(
      queryHistoryConfigListener.onDidChangeConfiguration(() => {
        this.treeDataProvider.refresh();
        this.registerQueryHistoryScrubber(queryHistoryConfigListener, ctx);
      })
    );

    // displays query text in a read-only document
    this.push(workspace.registerTextDocumentContentProvider('codeql', {
      provideTextDocumentContent(
        uri: Uri
      ): ProviderResult<string> {
        const params = new URLSearchParams(uri.query);

        return (
          (JSON.parse(params.get('isQuickEval') || '')
            ? SHOW_QUERY_TEXT_QUICK_EVAL_MSG
            : SHOW_QUERY_TEXT_MSG) + params.get('queryText')
        );
      },
    }));

    this.registerQueryHistoryScrubber(queryHistoryConfigListener, ctx);
  }

  private getCredentials() {
    return Credentials.initialize(this.ctx);
  }

  /**
   * Register and create the history scrubber.
   */
  private registerQueryHistoryScrubber(queryHistoryConfigListener: QueryHistoryConfig, ctx: ExtensionContext) {
    this.queryHistoryScrubber?.dispose();
    // Every hour check if we need to re-run the query history scrubber.
    this.queryHistoryScrubber = this.push(
      registerQueryHistoryScubber(
        ONE_HOUR_IN_MS,
        TWO_HOURS_IN_MS,
        queryHistoryConfigListener.ttlInMillis,
        this.queryStorageDir,
        ctx
      )
    );
  }

  async readQueryHistory(): Promise<void> {
    void logger.log(`Reading cached query history from '${this.queryMetadataStorageLocation}'.`);
    const history = await slurpQueryHistory(this.queryMetadataStorageLocation);
    this.treeDataProvider.allHistory = history;
    this.treeDataProvider.allHistory.forEach((item) => {
      this._onDidAddQueryItem.fire(item);
    });
  }

  async writeQueryHistory(): Promise<void> {
    await splatQueryHistory(this.treeDataProvider.allHistory, this.queryMetadataStorageLocation);
  }

  async handleOpenQuery(
    singleItem: QueryHistoryInfo,
    multiSelect: QueryHistoryInfo[]
  ): Promise<void> {
    const { finalSingleItem, finalMultiSelect } = this.determineSelection(singleItem, multiSelect);
    if (!this.assertSingleQuery(finalMultiSelect) || !finalSingleItem) {
      return;
    }

    const queryPath = finalSingleItem.t === 'local'
      ? finalSingleItem.initialInfo.queryPath
      : finalSingleItem.remoteQuery.queryFilePath;

    const textDocument = await workspace.openTextDocument(
      Uri.file(queryPath)
    );
    const editor = await window.showTextDocument(
      textDocument,
      ViewColumn.One
    );

    if (finalSingleItem.t === 'local') {
      const queryText = finalSingleItem.initialInfo.queryText;
      if (queryText !== undefined && finalSingleItem.initialInfo.isQuickQuery) {
        await editor.edit((edit) =>
          edit.replace(
            textDocument.validateRange(
              new Range(0, 0, textDocument.lineCount, 0)
            ),
            queryText
          )
        );
      }
    }
  }

  async handleRemoveHistoryItem(
    singleItem: QueryHistoryInfo,
    multiSelect: QueryHistoryInfo[] = []
  ) {
    const { finalSingleItem, finalMultiSelect } = this.determineSelection(singleItem, multiSelect);
    const toDelete = (finalMultiSelect || [finalSingleItem]);
    await Promise.all(toDelete.map(async (item) => {
      if (item.t === 'local') {
        // Removing in progress local queries is not supported. They must be cancelled first.
        if (item.status !== QueryStatus.InProgress) {
          this.treeDataProvider.remove(item);
          item.completedQuery?.dispose();

          // User has explicitly asked for this query to be removed.
          // We need to delete it from disk as well.
          await item.completedQuery?.query.deleteQuery();
        }
      } else {
        // Remote queries can be removed locally, but not remotely.
        // The user must cancel the query on GitHub Actions explicitly.
        this.treeDataProvider.remove(item);
        void logger.log(`Deleted ${this.labelProvider.getLabel(item)}.`);
        if (item.status === QueryStatus.InProgress) {
          void logger.log('The variant analysis is still running on GitHub Actions. To cancel there, you must go to the workflow run in your browser.');
        }

        this._onDidRemoveQueryItem.fire(item);
      }

    }));
    await this.writeQueryHistory();
    const current = this.treeDataProvider.getCurrent();
    if (current !== undefined) {
      await this.treeView.reveal(current, { select: true });
      this._onWillOpenQueryItem.fire(current);
    }
  }

  async handleSortByName() {
    if (this.treeDataProvider.sortOrder === SortOrder.NameAsc) {
      this.treeDataProvider.sortOrder = SortOrder.NameDesc;
    } else {
      this.treeDataProvider.sortOrder = SortOrder.NameAsc;
    }
  }

  async handleSortByDate() {
    if (this.treeDataProvider.sortOrder === SortOrder.DateAsc) {
      this.treeDataProvider.sortOrder = SortOrder.DateDesc;
    } else {
      this.treeDataProvider.sortOrder = SortOrder.DateAsc;
    }
  }

  async handleSortByCount() {
    if (this.treeDataProvider.sortOrder === SortOrder.CountAsc) {
      this.treeDataProvider.sortOrder = SortOrder.CountDesc;
    } else {
      this.treeDataProvider.sortOrder = SortOrder.CountAsc;
    }
  }

  async handleSetLabel(
    singleItem: QueryHistoryInfo,
    multiSelect: QueryHistoryInfo[]
  ): Promise<void> {
    const { finalSingleItem, finalMultiSelect } = this.determineSelection(singleItem, multiSelect);

    if (!this.assertSingleQuery(finalMultiSelect)) {
      return;
    }

    const response = await window.showInputBox({
      placeHolder: `(use default: ${this.queryHistoryConfigListener.format})`,
      value: finalSingleItem.userSpecifiedLabel ?? '',
      title: 'Set query label',
      prompt: 'Set the query history item label. See the description of the codeQL.queryHistory.format setting for more information.',
    });
    // undefined response means the user cancelled the dialog; don't change anything
    if (response !== undefined) {
      // Interpret empty string response as 'go back to using default'
      finalSingleItem.userSpecifiedLabel = response === '' ? undefined : response;
      await this.refreshTreeView();
    }
  }

  async handleCompareWith(
    singleItem: QueryHistoryInfo,
    multiSelect: QueryHistoryInfo[]
  ) {
    const { finalSingleItem, finalMultiSelect } = this.determineSelection(singleItem, multiSelect);

    try {
      // local queries only
      if (finalSingleItem?.t !== 'local') {
        throw new Error('Please select a local query.');
      }

      if (!finalSingleItem.completedQuery?.didRunSuccessfully) {
        throw new Error('Please select a query that has completed successfully.');
      }

      const from = this.compareWithItem || singleItem;
      const to = await this.findOtherQueryToCompare(from, finalMultiSelect);

      if (from.completed && to?.completed) {
        await this.doCompareCallback(from as CompletedLocalQueryInfo, to as CompletedLocalQueryInfo);
      }
    } catch (e) {
      void showAndLogErrorMessage(getErrorMessage(e));
    }
  }

  async handleItemClicked(
    singleItem: QueryHistoryInfo,
    multiSelect: QueryHistoryInfo[] = []
  ) {
    const { finalSingleItem, finalMultiSelect } = this.determineSelection(singleItem, multiSelect);
    if (!this.assertSingleQuery(finalMultiSelect) || !finalSingleItem) {
      return;
    }

    this.treeDataProvider.setCurrentItem(finalSingleItem);

    const now = new Date();
    const prevItemClick = this.lastItemClick;
    this.lastItemClick = { time: now, item: finalSingleItem };

    if (
      prevItemClick !== undefined &&
      now.valueOf() - prevItemClick.time.valueOf() < DOUBLE_CLICK_TIME &&
      finalSingleItem == prevItemClick.item
    ) {
      // show original query file on double click
      await this.handleOpenQuery(finalSingleItem, [finalSingleItem]);
    } else {
      // show results on single click only if query is completed successfully.
      if (finalSingleItem.status === QueryStatus.Completed) {
        await this._onWillOpenQueryItem.fire(finalSingleItem);
      }
    }
  }

  async handleShowQueryLog(
    singleItem: QueryHistoryInfo,
    multiSelect: QueryHistoryInfo[]
  ) {
    // Local queries only
    if (!this.assertSingleQuery(multiSelect) || singleItem?.t !== 'local') {
      return;
    }

    if (!singleItem.completedQuery) {
      return;
    }

    if (singleItem.completedQuery.logFileLocation) {
      await this.tryOpenExternalFile(singleItem.completedQuery.logFileLocation);
    } else {
      void showAndLogWarningMessage('No log file available');
    }
  }

  async handleOpenQueryDirectory(
    singleItem: QueryHistoryInfo,
    multiSelect: QueryHistoryInfo[]
  ) {
    const { finalSingleItem, finalMultiSelect } = this.determineSelection(singleItem, multiSelect);

    if (!this.assertSingleQuery(finalMultiSelect) || !finalSingleItem) {
      return;
    }

    let externalFilePath: string | undefined;
    if (finalSingleItem.t === 'local') {
      if (finalSingleItem.completedQuery) {
        externalFilePath = path.join(finalSingleItem.completedQuery.query.querySaveDir, 'timestamp');
      }
    } else if (finalSingleItem.t === 'remote') {
      externalFilePath = path.join(this.queryStorageDir, finalSingleItem.queryId, 'timestamp');
    }

    if (externalFilePath) {
      if (!(await fs.pathExists(externalFilePath))) {
        // timestamp file is missing (manually deleted?) try selecting the parent folder.
        // It's less nice, but at least it will work.
        externalFilePath = path.dirname(externalFilePath);
        if (!(await fs.pathExists(externalFilePath))) {
          throw new Error(`Query directory does not exist: ${externalFilePath}`);
        }
      }
      try {
        await commands.executeCommand('revealFileInOS', Uri.file(externalFilePath));
      } catch (e) {
        throw new Error(`Failed to open ${externalFilePath}: ${getErrorMessage(e)}`);
      }
    }
  }

  private warnNoEvalLog() {
    void showAndLogWarningMessage('No evaluator log is available for this run. Perhaps it failed before evaluation, or you are running with a version of CodeQL before ' + CliVersionConstraint.CLI_VERSION_WITH_PER_QUERY_EVAL_LOG + '?');
  }

  private warnNoEvalLogSummary() {
    void showAndLogWarningMessage(`No evaluator log summary is available for this run. Perhaps it failed before evaluation, or you are running with a version of CodeQL before ${CliVersionConstraint.CLI_VERSION_WITH_PER_QUERY_EVAL_LOG}?`);
  }


  async handleShowEvalLog(
    singleItem: QueryHistoryInfo,
    multiSelect: QueryHistoryInfo[]
  ) {
    const { finalSingleItem, finalMultiSelect } = this.determineSelection(singleItem, multiSelect);

    // Only applicable to an individual local query
    if (!this.assertSingleQuery(finalMultiSelect) || !finalSingleItem || finalSingleItem.t !== 'local') {
      return;
    }

    if (finalSingleItem.evalLogLocation) {
      await this.tryOpenExternalFile(finalSingleItem.evalLogLocation);
    } else {
      this.warnNoEvalLog();
    }
  }

  async handleShowEvalLogSummary(
    singleItem: QueryHistoryInfo,
    multiSelect: QueryHistoryInfo[]
  ) {
    const { finalSingleItem, finalMultiSelect } = this.determineSelection(singleItem, multiSelect);

    // Only applicable to an individual local query
    if (!this.assertSingleQuery(finalMultiSelect) || !finalSingleItem || finalSingleItem.t !== 'local') {
      return;
    }

    if (finalSingleItem.evalLogSummaryLocation) {
      await this.tryOpenExternalFile(finalSingleItem.evalLogSummaryLocation);
    } else {
      this.warnNoEvalLogSummary();
    }
  }

  async handleCancel(
    singleItem: QueryHistoryInfo,
    multiSelect: QueryHistoryInfo[]
  ) {
    // Local queries only
    // In the future, we may support cancelling remote queries, but this is not a short term plan.
    const { finalSingleItem, finalMultiSelect } = this.determineSelection(singleItem, multiSelect);

    const selected = finalMultiSelect || [finalSingleItem];
    const results = selected.map(async item => {
      if (item.status === QueryStatus.InProgress) {
        if (item.t === 'local') {
          item.cancel();
        } else if (item.t === 'remote') {
          void showAndLogInformationMessage('Cancelling variant analysis. This may take a while.');
          const credentials = await this.getCredentials();
          await cancelRemoteQuery(credentials, item.remoteQuery);
        }
      }
    });

    await Promise.all(results);
  }

  async handleShowQueryText(
    singleItem: QueryHistoryInfo,
    multiSelect: QueryHistoryInfo[] = []
  ) {
    const { finalSingleItem, finalMultiSelect } = this.determineSelection(singleItem, multiSelect);

    if (!this.assertSingleQuery(finalMultiSelect) || !finalSingleItem) {
      return;
    }

    const params = new URLSearchParams({
      isQuickEval: String(!!(finalSingleItem.t === 'local' && finalSingleItem.initialInfo.quickEvalPosition)),
      queryText: encodeURIComponent(await this.getQueryText(finalSingleItem)),
    });
    const queryId = finalSingleItem.t === 'local'
      ? finalSingleItem.initialInfo.id
      : finalSingleItem.queryId;

    const uri = Uri.parse(
      `codeql:${queryId}?${params.toString()}`, true
    );
    const doc = await workspace.openTextDocument(uri);
    await window.showTextDocument(doc, { preview: false });
  }

  async handleViewSarifAlerts(
    singleItem: QueryHistoryInfo,
    multiSelect: QueryHistoryInfo[]
  ) {
    const { finalSingleItem, finalMultiSelect } = this.determineSelection(singleItem, multiSelect);

    // Local queries only
    if (!this.assertSingleQuery(finalMultiSelect) || !finalSingleItem || finalSingleItem.t !== 'local' || !finalSingleItem.completedQuery) {
      return;
    }

    const query = finalSingleItem.completedQuery.query;
    const hasInterpretedResults = query.canHaveInterpretedResults();
    if (hasInterpretedResults) {
      await this.tryOpenExternalFile(
        query.resultsPaths.interpretedResultsPath
      );
    } else {
      const label = this.labelProvider.getLabel(finalSingleItem);
      void showAndLogInformationMessage(
        `Query ${label} has no interpreted results.`
      );
    }
  }

  async handleViewCsvResults(
    singleItem: QueryHistoryInfo,
    multiSelect: QueryHistoryInfo[]
  ) {
    const { finalSingleItem, finalMultiSelect } = this.determineSelection(singleItem, multiSelect);

    // Local queries only
    if (!this.assertSingleQuery(finalMultiSelect) || !finalSingleItem || finalSingleItem.t !== 'local' || !finalSingleItem.completedQuery) {
      return;
    }
    const query = finalSingleItem.completedQuery.query;
    if (await query.hasCsv()) {
      void this.tryOpenExternalFile(query.csvPath);
      return;
    }
    await query.exportCsvResults(this.qs, query.csvPath, () => {
      void this.tryOpenExternalFile(
        query.csvPath
      );
    });
  }

  async handleViewCsvAlerts(
    singleItem: QueryHistoryInfo,
    multiSelect: QueryHistoryInfo[]
  ) {
    const { finalSingleItem, finalMultiSelect } = this.determineSelection(singleItem, multiSelect);

    // Local queries only
    if (!this.assertSingleQuery(finalMultiSelect) || !finalSingleItem || finalSingleItem.t !== 'local' || !finalSingleItem.completedQuery) {
      return;
    }

    await this.tryOpenExternalFile(
      await finalSingleItem.completedQuery.query.ensureCsvAlerts(this.qs, this.dbm)
    );
  }

  async handleViewDil(
    singleItem: QueryHistoryInfo,
    multiSelect: QueryHistoryInfo[],
  ) {
    const { finalSingleItem, finalMultiSelect } = this.determineSelection(singleItem, multiSelect);

    // Local queries only
    if (!this.assertSingleQuery(finalMultiSelect) || !finalSingleItem || finalSingleItem.t !== 'local' || !finalSingleItem.completedQuery) {
      return;
    }

    await this.tryOpenExternalFile(
      await finalSingleItem.completedQuery.query.ensureDilPath(this.qs)
    );
  }

  async handleOpenOnGithub(
    singleItem: QueryHistoryInfo,
    multiSelect: QueryHistoryInfo[],
  ) {
    const { finalSingleItem, finalMultiSelect } = this.determineSelection(singleItem, multiSelect);

    // Remote queries only
    if (!this.assertSingleQuery(finalMultiSelect) || !finalSingleItem || finalSingleItem.t !== 'remote') {
      return;
    }

    const { actionsWorkflowRunId: workflowRunId, controllerRepository: { owner, name } } = finalSingleItem.remoteQuery;

    await commands.executeCommand(
      'vscode.open',
      Uri.parse(`https://github.com/${owner}/${name}/actions/runs/${workflowRunId}`)
    );
  }

  async getQueryText(item: QueryHistoryInfo): Promise<string> {
    return item.t === 'local'
      ? item.initialInfo.queryText
      : item.remoteQuery.queryText;
  }

  addQuery(item: QueryHistoryInfo) {
    this.treeDataProvider.pushQuery(item);
    this.updateTreeViewSelectionIfVisible();
    this._onDidAddQueryItem.fire(item);
  }

  /**
   * Update the tree view selection if the tree view is visible.
   *
   * If the tree view is not visible, we must wait until it becomes visible before updating the
   * selection. This is because the only mechanism for updating the selection of the tree view
   * has the side-effect of revealing the tree view. This changes the active sidebar to CodeQL,
   * interrupting user workflows such as writing a commit message on the source control sidebar.
   */
  private updateTreeViewSelectionIfVisible() {
    if (this.treeView.visible) {
      const current = this.treeDataProvider.getCurrent();
      if (current != undefined) {
        // We must fire the onDidChangeTreeData event to ensure the current element can be selected
        // using `reveal` if the tree view was not visible when the current element was added.
        this.treeDataProvider.refresh();
        void this.treeView.reveal(current, { select: true });
      }
    }
  }

  private async tryOpenExternalFile(fileLocation: string) {
    const uri = Uri.file(fileLocation);
    try {
      await window.showTextDocument(uri, { preview: false });
    } catch (e) {
      const msg = getErrorMessage(e);
      if (
        msg.includes(
          'Files above 50MB cannot be synchronized with extensions'
        ) ||
        msg.includes('too large to open')
      ) {
        const res = await showBinaryChoiceDialog(
          `VS Code does not allow extensions to open files >50MB. This file
exceeds that limit. Do you want to open it outside of VS Code?

You can also try manually opening it inside VS Code by selecting
the file in the file explorer and dragging it into the workspace.`
        );
        if (res) {
          try {
            await commands.executeCommand('revealFileInOS', uri);
          } catch (e) {
            void showAndLogErrorMessage(getErrorMessage(e));
          }
        }
      } else {
        void showAndLogErrorMessage(`Could not open file ${fileLocation}`);
        void logger.log(getErrorMessage(e));
        void logger.log(getErrorStack(e));
      }
    }
  }

  private async findOtherQueryToCompare(
    singleItem: QueryHistoryInfo,
    multiSelect: QueryHistoryInfo[]
  ): Promise<CompletedLocalQueryInfo | undefined> {

    // Remote queries cannot be compared
    if (singleItem.t !== 'local' || multiSelect.some(s => s.t !== 'local') || !singleItem.completedQuery) {
      return undefined;
    }
    const dbName = singleItem.initialInfo.databaseInfo.name;

    // if exactly 2 queries are selected, use those
    if (multiSelect?.length === 2) {
      // return the query that is not the first selected one
      const otherQuery =
        (singleItem === multiSelect[0] ? multiSelect[1] : multiSelect[0]) as LocalQueryInfo;
      if (!otherQuery.completedQuery) {
        throw new Error('Please select a completed query.');
      }
      if (!otherQuery.completedQuery.didRunSuccessfully) {
        throw new Error('Please select a successful query.');
      }
      if (otherQuery.initialInfo.databaseInfo.name !== dbName) {
        throw new Error('Query databases must be the same.');
      }
      return otherQuery as CompletedLocalQueryInfo;
    }

    if (multiSelect?.length > 2) {
      throw new Error('Please select no more than 2 queries.');
    }

    // otherwise, let the user choose
    const comparableQueryLabels = this.treeDataProvider.allHistory
      .filter(
        (otherQuery) =>
          otherQuery !== singleItem &&
          otherQuery.t === 'local' &&
          otherQuery.completedQuery &&
          otherQuery.completedQuery.didRunSuccessfully &&
          otherQuery.initialInfo.databaseInfo.name === dbName
      )
      .map((item) => ({
        label: this.labelProvider.getLabel(item),
        description: (item as CompletedLocalQueryInfo).initialInfo.databaseInfo.name,
        detail: (item as CompletedLocalQueryInfo).completedQuery.statusString,
        query: item as CompletedLocalQueryInfo,
      }));
    if (comparableQueryLabels.length < 1) {
      throw new Error('No other queries available to compare with.');
    }
    const choice = await window.showQuickPick(comparableQueryLabels);
    return choice?.query;
  }

  private assertSingleQuery(multiSelect: QueryHistoryInfo[] = [], message = 'Please select a single query.') {
    if (multiSelect.length > 1) {
      void showAndLogErrorMessage(
        message
      );
      return false;
    }
    return true;
  }

  /**
   * Updates the compare with source query. This ensures that all compare command invocations
   * when exactly 2 queries are selected always have the proper _from_ query. Always use
   * compareWithItem as the _from_ query.
   *
   * The heuristic is this:
   *
   * 1. If selection is empty or has length > 2 delete compareWithItem.
   * 2. If selection is length 1, then set that item to compareWithItem.
   * 3. If selection is length 2, then make sure compareWithItem is one of the selected items
   *    if not, then delete compareWithItem. If it is then, do nothing.
   *
   * This ensures that compareWithItem is always the first item selected if there are only
   * two selected items.
   *
   * @param newSelection the new selection after the most recent selection change
   */
  private updateCompareWith(newSelection: LocalQueryInfo[]) {
    if (newSelection.length === 1) {
      this.compareWithItem = newSelection[0];
    } else if (
      newSelection.length !== 2 ||
      !this.compareWithItem ||
      !newSelection.includes(this.compareWithItem)
    ) {
      this.compareWithItem = undefined;
    }
  }

  /**
   * If no items are selected, attempt to grab the selection from the treeview.
   * However, often the treeview itself does not have any selection. In this case,
   * grab the selection from the `treeDataProvider` current item.
   *
   * We need to use this method because when clicking on commands from the view title
   * bar, the selections are not passed in.
   *
   * @param singleItem the single item selected, or undefined if no item is selected
   * @param multiSelect a multi-select or undefined if no items are selected
   */
  private determineSelection(
    singleItem: QueryHistoryInfo,
    multiSelect: QueryHistoryInfo[]
  ): {
    finalSingleItem: QueryHistoryInfo;
    finalMultiSelect: QueryHistoryInfo[]
  } {
    if (!singleItem && !multiSelect?.[0]) {
      const selection = this.treeView.selection;
      const current = this.treeDataProvider.getCurrent();
      if (selection?.length) {
        return {
          finalSingleItem: selection[0],
          finalMultiSelect: [...selection]
        };
      } else if (current) {
        return {
          finalSingleItem: current,
          finalMultiSelect: [current]
        };
      }
    }

    // ensure we only return undefined if we have neither a single or multi-selecion
    if (singleItem && !multiSelect?.[0]) {
      multiSelect = [singleItem];
    } else if (!singleItem && multiSelect?.[0]) {
      singleItem = multiSelect[0];
    }
    return {
      finalSingleItem: singleItem,
      finalMultiSelect: multiSelect
    };
  }

  async refreshTreeView(): Promise<void> {
    this.treeDataProvider.refresh();
    await this.writeQueryHistory();
  }
}<|MERGE_RESOLUTION|>--- conflicted
+++ resolved
@@ -36,12 +36,9 @@
 import { slurpQueryHistory, splatQueryHistory } from './query-serialization';
 import * as fs from 'fs-extra';
 import { CliVersionConstraint } from './cli';
-<<<<<<< HEAD
 import { HistoryItemLabelProvider } from './history-item-label-provider';
-=======
 import { Credentials } from './authentication';
 import { cancelRemoteQuery } from './remote-queries/gh-actions-api-client';
->>>>>>> a1bc7eb4
 
 /**
  * query-history.ts
@@ -322,22 +319,13 @@
     ._onWillOpenQueryItem.event;
 
   constructor(
-<<<<<<< HEAD
     private readonly qs: QueryServerClient,
     private readonly dbm: DatabaseManager,
     private readonly queryStorageDir: string,
-    ctx: ExtensionContext,
+    private readonly ctx: ExtensionContext,
     private readonly queryHistoryConfigListener: QueryHistoryConfig,
     private readonly labelProvider: HistoryItemLabelProvider,
     private readonly doCompareCallback: (
-=======
-    private qs: QueryServerClient,
-    private dbm: DatabaseManager,
-    private queryStorageDir: string,
-    private ctx: ExtensionContext,
-    private queryHistoryConfigListener: QueryHistoryConfig,
-    private doCompareCallback: (
->>>>>>> a1bc7eb4
       from: CompletedLocalQueryInfo,
       to: CompletedLocalQueryInfo
     ) => Promise<void>
