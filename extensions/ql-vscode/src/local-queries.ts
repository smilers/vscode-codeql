--- conflicted
+++ resolved
@@ -260,7 +260,6 @@
       "codeQL.quickEvalContextEditor": this.quickEval.bind(this),
       "codeQL.codeLensQuickEval": this.codeLensQuickEval.bind(this),
       "codeQL.quickQuery": this.quickQuery.bind(this),
-<<<<<<< HEAD
       "codeQL.getCurrentQuery": () => {
         // When invoked as a command, such as when resolving variables in a debug configuration,
         // always allow ".qll" files, because we don't know if the configuration will be for
@@ -268,9 +267,7 @@
         // sure.
         return this.getCurrentQuery(true);
       },
-=======
       "codeQL.createSkeletonQuery": this.createSkeletonQuery.bind(this),
->>>>>>> eabcd00e
     };
   }
 
@@ -409,6 +406,23 @@
     );
   }
 
+  /**
+   * Gets the current active query.
+   *
+   * For now, the "active query" is just whatever query is in the active text editor. Once we have a
+   * propery "queries" panel, we can provide a way to select the current query there.
+   */
+  private async getCurrentQuery(allowLibraryFiles: boolean): Promise<string> {
+    const editor = window.activeTextEditor;
+    if (editor === undefined) {
+      throw new Error(
+        "No query was selected. Please select a query and try again.",
+      );
+    }
+
+    return validateQueryUri(editor.document.uri, allowLibraryFiles);
+  }
+
   private async createSkeletonQuery(): Promise<void> {
     await withProgress(
       async (progress: ProgressCallback, token: CancellationToken) => {
@@ -427,23 +441,6 @@
         title: "Create Query",
       },
     );
-  }
-
-  /**
-   * Gets the current active query.
-   *
-   * For now, the "active query" is just whatever query is in the active text editor. Once we have a
-   * propery "queries" panel, we can provide a way to select the current query there.
-   */
-  private async getCurrentQuery(allowLibraryFiles: boolean): Promise<string> {
-    const editor = window.activeTextEditor;
-    if (editor === undefined) {
-      throw new Error(
-        "No query was selected. Please select a query and try again.",
-      );
-    }
-
-    return validateQueryUri(editor.document.uri, allowLibraryFiles);
   }
 
   /**
