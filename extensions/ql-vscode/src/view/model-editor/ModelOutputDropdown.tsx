--- conflicted
+++ resolved
@@ -5,14 +5,10 @@
   ModeledMethod,
   modeledMethodSupportsOutput,
 } from "../../model-editor/modeled-method";
-<<<<<<< HEAD
-import { Method, getArgumentsList } from "../../model-editor/method";
+import { Method } from "../../model-editor/method";
 import { ReadonlyDropdown } from "../common/ReadonlyDropdown";
-=======
-import { Method } from "../../model-editor/method";
 import { getModelsAsDataLanguage } from "../../model-editor/languages";
 import { QueryLanguage } from "../../common/query-language";
->>>>>>> f9e06540
 
 type Props = {
   language: QueryLanguage;
