--- conflicted
+++ resolved
@@ -27,19 +27,11 @@
 import { CodeQLCliServer } from "./codeql-cli/cli";
 import { SELECT_QUERY_NAME } from "./language-support";
 import { DatabaseManager } from "./databases/local-databases";
-<<<<<<< HEAD
 import { DecodedBqrsChunk, EntityValue } from "./common/bqrs-cli-types";
-import { BaseLogger, extLogger } from "./common";
-import { generateSummarySymbolsFile } from "./log-insights/summary-parser";
-import { getErrorMessage } from "./common/helpers-pure";
-import { showAndLogWarningMessage } from "./common/logging";
-=======
-import { DecodedBqrsChunk, EntityValue } from "./pure/bqrs-cli-types";
 import { BaseLogger, showAndLogWarningMessage } from "./common/logging";
 import { extLogger } from "./common/logging/vscode";
 import { generateSummarySymbolsFile } from "./log-insights/summary-parser";
-import { getErrorMessage } from "./pure/helpers-pure";
->>>>>>> 7f9208f1
+import { getErrorMessage } from "./common/helpers-pure";
 
 /**
  * run-queries.ts
