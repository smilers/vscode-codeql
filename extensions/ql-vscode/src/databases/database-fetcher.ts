import type { Response } from "node-fetch";
import fetch, { AbortError } from "node-fetch";
import { zip } from "zip-a-folder";
import type { InputBoxOptions } from "vscode";
import { Uri, window } from "vscode";
import type { CodeQLCliServer } from "../codeql-cli/cli";
import {
  ensureDir,
  realpath as fs_realpath,
  pathExists,
  createWriteStream,
  remove,
} from "fs-extra";
import { basename, join } from "path";
import type { Octokit } from "@octokit/rest";
import { nanoid } from "nanoid";

import type { DatabaseManager, DatabaseItem } from "./local-databases";
import { tmpDir } from "../tmp-dir";
import type { ProgressCallback } from "../common/vscode/progress";
import { reportStreamProgress } from "../common/vscode/progress";
import { extLogger } from "../common/logging/vscode";
import { getErrorMessage } from "../common/helpers-pure";
import {
  getNwoFromGitHubUrl,
  isValidGitHubNwo,
} from "../common/github-url-identifier-helper";
import type { AppCommandManager } from "../common/commands";
import {
  addDatabaseSourceToWorkspace,
  allowHttp,
  downloadTimeout,
  isCanary,
} from "../config";
import { showAndLogInformationMessage } from "../common/logging";
import { AppOctokit } from "../common/octokit";
import type { DatabaseOrigin } from "./local-databases/database-origin";
import { createTimeoutSignal } from "../common/fetch-stream";
import type { App } from "../common/app";
<<<<<<< HEAD
import { createFilenameFromString } from "../common/filenames";
=======
import { findDirWithFile } from "../common/files";
import { convertGithubNwoToDatabaseUrl } from "./github-databases/api";
>>>>>>> 1ab3deab

/**
 * Prompts a user to fetch a database from a remote location. Database is assumed to be an archive file.
 *
 * @param databaseManager the DatabaseManager
 * @param storagePath where to store the unzipped database.
 */
export async function promptImportInternetDatabase(
  commandManager: AppCommandManager,
  databaseManager: DatabaseManager,
  storagePath: string,
  progress: ProgressCallback,
  cli: CodeQLCliServer,
): Promise<DatabaseItem | undefined> {
  const databaseUrl = await window.showInputBox({
    prompt: "Enter URL of zipfile of database to download",
  });
  if (!databaseUrl) {
    return;
  }

  validateUrl(databaseUrl);

  const item = await databaseArchiveFetcher(
    databaseUrl,
    {},
    databaseManager,
    storagePath,
    undefined,
    {
      type: "url",
      url: databaseUrl,
    },
    progress,
    cli,
  );

  if (item) {
    await commandManager.execute("codeQLDatabases.focus");
    void showAndLogInformationMessage(
      extLogger,
      "Database downloaded and imported successfully.",
    );
  }
  return item;
}

/**
 * Prompts a user to fetch a database from GitHub.
 * User enters a GitHub repository and then the user is asked which language
 * to download (if there is more than one)
 *
 * @param app the App
 * @param databaseManager the DatabaseManager
 * @param storagePath where to store the unzipped database.
 * @param progress the progress callback
 * @param cli the CodeQL CLI server
 * @param language the language to download. If undefined, the user will be prompted to choose a language.
 * @param makeSelected make the new database selected in the databases panel (default: true)
 * @param addSourceArchiveFolder whether to add a workspace folder containing the source archive to the workspace
 */
export async function promptImportGithubDatabase(
  app: App,
  databaseManager: DatabaseManager,
  storagePath: string,
  progress: ProgressCallback,
  cli: CodeQLCliServer,
  language?: string,
  makeSelected = true,
  addSourceArchiveFolder = addDatabaseSourceToWorkspace(),
): Promise<DatabaseItem | undefined> {
  const githubRepo = await askForGitHubRepo(progress);
  if (!githubRepo) {
    return;
  }

  const databaseItem = await downloadGitHubDatabase(
    githubRepo,
    app,
    databaseManager,
    storagePath,
    progress,
    cli,
    language,
    makeSelected,
    addSourceArchiveFolder,
  );

  if (databaseItem) {
    if (makeSelected) {
      await app.commands.execute("codeQLDatabases.focus");
    }
    void showAndLogInformationMessage(
      extLogger,
      "Database downloaded and imported successfully.",
    );
    return databaseItem;
  }

  return;
}

export async function askForGitHubRepo(
  progress?: ProgressCallback,
  suggestedValue?: string,
): Promise<string | undefined> {
  progress?.({
    message: "Choose repository",
    step: 1,
    maxStep: 2,
  });

  const options: InputBoxOptions = {
    title:
      'Enter a GitHub repository URL or "name with owner" (e.g. https://github.com/github/codeql or github/codeql)',
    placeHolder: "https://github.com/<owner>/<repo> or <owner>/<repo>",
    ignoreFocusOut: true,
  };

  if (suggestedValue) {
    options.value = suggestedValue;
  }

  return await window.showInputBox(options);
}

/**
 * Downloads a database from GitHub
 *
 * @param githubRepo the GitHub repository to download the database from
 * @param app the App
 * @param databaseManager the DatabaseManager
 * @param storagePath where to store the unzipped database.
 * @param progress the progress callback
 * @param cli the CodeQL CLI server
 * @param language the language to download. If undefined, the user will be prompted to choose a language.
 * @param makeSelected make the new database selected in the databases panel (default: true)
 * @param addSourceArchiveFolder whether to add a workspace folder containing the source archive to the workspace
 **/
export async function downloadGitHubDatabase(
  githubRepo: string,
  app: App,
  databaseManager: DatabaseManager,
  storagePath: string,
  progress: ProgressCallback,
  cli: CodeQLCliServer,
  language?: string,
  makeSelected = true,
  addSourceArchiveFolder = addDatabaseSourceToWorkspace(),
): Promise<DatabaseItem | undefined> {
  const nwo = getNwoFromGitHubUrl(githubRepo) || githubRepo;
  if (!isValidGitHubNwo(nwo)) {
    throw new Error(`Invalid GitHub repository: ${githubRepo}`);
  }

  const credentials = isCanary() ? app.credentials : undefined;

  const octokit = credentials
    ? await credentials.getOctokit()
    : new AppOctokit();

  const result = await convertGithubNwoToDatabaseUrl(
    nwo,
    octokit,
    progress,
    language,
  );
  if (!result) {
    return;
  }

  const { databaseUrl, name, owner, databaseId, databaseCreatedAt, commitOid } =
    result;

  return downloadGitHubDatabaseFromUrl(
    databaseUrl,
    databaseId,
    databaseCreatedAt,
    commitOid,
    owner,
    name,
    octokit,
    progress,
    databaseManager,
    storagePath,
    cli,
    makeSelected,
    addSourceArchiveFolder,
  );
}

export async function downloadGitHubDatabaseFromUrl(
  databaseUrl: string,
  databaseId: number,
  databaseCreatedAt: string,
  commitOid: string | null,
  owner: string,
  name: string,
  octokit: Octokit,
  progress: ProgressCallback,
  databaseManager: DatabaseManager,
  storagePath: string,
  cli: CodeQLCliServer,
  makeSelected = true,
  addSourceArchiveFolder = true,
): Promise<DatabaseItem | undefined> {
  /**
   * The 'token' property of the token object returned by `octokit.auth()`.
   * The object is undocumented, but looks something like this:
   * {
   *   token: 'xxxx',
   *   tokenType: 'oauth',
   *   type: 'token',
   * }
   * We only need the actual token string.
   */
  const octokitToken = ((await octokit.auth()) as { token: string })?.token;
  return await databaseArchiveFetcher(
    databaseUrl,
    {
      Accept: "application/zip",
      Authorization: octokitToken ? `Bearer ${octokitToken}` : "",
    },
    databaseManager,
    storagePath,
    `${owner}/${name}`,
    {
      type: "github",
      repository: `${owner}/${name}`,
      databaseId,
      databaseCreatedAt,
      commitOid,
    },
    progress,
    cli,
    makeSelected,
    addSourceArchiveFolder,
  );
}

/**
 * Imports a database from a local archive.
 *
 * @param databaseUrl the file url of the archive to import
 * @param databaseManager the DatabaseManager
 * @param storagePath where to store the unzipped database.
 * @param cli the CodeQL CLI server
 */
export async function importArchiveDatabase(
  commandManager: AppCommandManager,
  databaseUrl: string,
  databaseManager: DatabaseManager,
  storagePath: string,
  progress: ProgressCallback,
  cli: CodeQLCliServer,
): Promise<DatabaseItem | undefined> {
  try {
    const item = await databaseArchiveFetcher(
      databaseUrl,
      {},
      databaseManager,
      storagePath,
      undefined,
      {
        type: "archive",
        path: databaseUrl,
      },
      progress,
      cli,
    );
    if (item) {
      await commandManager.execute("codeQLDatabases.focus");
      void showAndLogInformationMessage(
        extLogger,
        "Database unzipped and imported successfully.",
      );
    }
    return item;
  } catch (e) {
    if (getErrorMessage(e).includes("unexpected end of file")) {
      throw new Error(
        "Database is corrupt or too large. Try unzipping outside of VS Code and importing the unzipped folder instead.",
      );
    } else {
      // delegate
      throw e;
    }
  }
}

/**
 * Fetches an archive database. The database might be on the internet
 * or in the local filesystem.
 *
 * @param databaseUrl URL from which to grab the database
 * @param requestHeaders Headers to send with the request
 * @param databaseManager the DatabaseManager
 * @param storagePath where to store the unzipped database.
 * @param nameOverride a name for the database that overrides the default
 * @param origin the origin of the database
 * @param progress callback to send progress messages to
 * @param cli the CodeQL CLI server
 * @param makeSelected make the new database selected in the databases panel (default: true)
 * @param addSourceArchiveFolder whether to add a workspace folder containing the source archive to the workspace
 */
async function databaseArchiveFetcher(
  databaseUrl: string,
  requestHeaders: { [key: string]: string },
  databaseManager: DatabaseManager,
  storagePath: string,
  nameOverride: string | undefined,
  origin: DatabaseOrigin,
  progress: ProgressCallback,
  cli: CodeQLCliServer,
  makeSelected = true,
  addSourceArchiveFolder = addDatabaseSourceToWorkspace(),
): Promise<DatabaseItem> {
  progress({
    message: "Getting database",
    step: 1,
    maxStep: 4,
  });
  if (!storagePath) {
    throw new Error("No storage path specified.");
  }
  await ensureDir(storagePath);
  const unzipPath = await getStorageFolder(
    storagePath,
    databaseUrl,
    nameOverride,
  );

  if (isFile(databaseUrl)) {
    await readAndUnzip(databaseUrl, unzipPath, cli, progress);
  } else {
    await fetchAndUnzip(databaseUrl, requestHeaders, unzipPath, cli, progress);
  }

  progress({
    message: "Opening database",
    step: 3,
    maxStep: 4,
  });

  // find the path to the database. The actual database might be in a sub-folder
  const dbPath = await findDirWithFile(
    unzipPath,
    ".dbinfo",
    "codeql-database.yml",
  );
  if (dbPath) {
    progress({
      message: "Validating and fixing source location",
      step: 4,
      maxStep: 4,
    });
    await ensureZippedSourceLocation(dbPath);

    const item = await databaseManager.openDatabase(
      Uri.file(dbPath),
      origin,
      makeSelected,
      nameOverride,
      {
        addSourceArchiveFolder,
        extensionManagedLocation: unzipPath,
      },
    );
    return item;
  } else {
    throw new Error("Database not found in archive.");
  }
}

async function getStorageFolder(
  storagePath: string,
  urlStr: string,
  nameOverrride?: string,
) {
  let lastName: string;

  if (nameOverrride) {
    lastName = createFilenameFromString(nameOverrride);
  } else {
    // we need to generate a folder name for the unzipped archive,
    // this needs to be human readable since we may use this name as the initial
    // name for the database
    const url = Uri.parse(urlStr);
    // MacOS has a max filename length of 255
    // and remove a few extra chars in case we need to add a counter at the end.
    lastName = basename(url.path).substring(0, 250);
    if (lastName.endsWith(".zip")) {
      lastName = lastName.substring(0, lastName.length - 4);
    }
  }

  const realpath = await fs_realpath(storagePath);
  let folderName = lastName;

  // get all existing files instead of calling pathExists on every
  // single combination of realpath and folderName
  const existingFiles = await readdir(realpath);

  // avoid overwriting existing folders
  let counter = 0;
  while (existingFiles.includes(basename(folderName))) {
    counter++;
    folderName = `${lastName}-${counter}`;
    if (counter > 10_000) {
      // If there are more than 10,000 similarly named databases,
      // give up on using a counter and use a random string instead.
      folderName = `${lastName}-${nanoid()}`;
    }
    if (counter > 20_000) {
      // This should never happen, but just in case, we don't want to
      // get stuck in an infinite loop.
      throw new Error(
        "Could not find a unique name for downloaded database. Please remove some databases and try again.",
      );
    }
  }
  return join(realpath, folderName);
}

function validateUrl(databaseUrl: string) {
  let uri;
  try {
    uri = Uri.parse(databaseUrl, true);
  } catch (e) {
    throw new Error(`Invalid url: ${databaseUrl}`);
  }

  if (!allowHttp() && uri.scheme !== "https") {
    throw new Error("Must use https for downloading a database.");
  }
}

async function readAndUnzip(
  zipUrl: string,
  unzipPath: string,
  cli: CodeQLCliServer,
  progress?: ProgressCallback,
) {
  const zipFile = Uri.parse(zipUrl).fsPath;
  progress?.({
    maxStep: 10,
    step: 9,
    message: `Unzipping into ${basename(unzipPath)}`,
  });

  await cli.databaseUnbundle(zipFile, unzipPath);
}

async function fetchAndUnzip(
  databaseUrl: string,
  requestHeaders: { [key: string]: string },
  unzipPath: string,
  cli: CodeQLCliServer,
  progress?: ProgressCallback,
) {
  // Although it is possible to download and stream directly to an unzipped directory,
  // we need to avoid this for two reasons. The central directory is located at the
  // end of the zip file. It is the source of truth of the content locations. Individual
  // file headers may be incorrect. Additionally, saving to file first will reduce memory
  // pressure compared with unzipping while downloading the archive.

  const archivePath = join(tmpDir.name, `archive-${Date.now()}.zip`);

  progress?.({
    maxStep: 3,
    message: "Downloading database",
    step: 1,
  });

  const {
    signal,
    onData,
    dispose: disposeTimeout,
  } = createTimeoutSignal(downloadTimeout());

  let response: Response;
  try {
    response = await checkForFailingResponse(
      await fetch(databaseUrl, {
        headers: requestHeaders,
        signal,
      }),
      "Error downloading database",
    );
  } catch (e) {
    disposeTimeout();

    if (e instanceof AbortError) {
      const thrownError = new AbortError("The request timed out.");
      thrownError.stack = e.stack;
      throw thrownError;
    }

    throw e;
  }

  const archiveFileStream = createWriteStream(archivePath);

  const contentLength = response.headers.get("content-length");
  const totalNumBytes = contentLength ? parseInt(contentLength, 10) : undefined;
  reportStreamProgress(
    response.body,
    "Downloading database",
    totalNumBytes,
    progress,
  );

  response.body.on("data", onData);

  try {
    await new Promise((resolve, reject) => {
      response.body
        .pipe(archiveFileStream)
        .on("finish", resolve)
        .on("error", reject);

      // If an error occurs on the body, we also want to reject the promise (e.g. during a timeout error).
      response.body.on("error", reject);
    });
  } catch (e) {
    // Close and remove the file if an error occurs
    archiveFileStream.close(() => {
      void remove(archivePath);
    });

    if (e instanceof AbortError) {
      const thrownError = new AbortError("The download timed out.");
      thrownError.stack = e.stack;
      throw thrownError;
    }

    throw e;
  } finally {
    disposeTimeout();
  }

  await readAndUnzip(
    Uri.file(archivePath).toString(true),
    unzipPath,
    cli,
    progress,
  );

  // remove archivePath eagerly since these archives can be large.
  await remove(archivePath);
}

async function checkForFailingResponse(
  response: Response,
  errorMessage: string,
): Promise<Response | never> {
  if (response.ok) {
    return response;
  }

  // An error downloading the database. Attempt to extract the reason behind it.
  const text = await response.text();
  let msg: string;
  try {
    const obj = JSON.parse(text);
    msg =
      obj.error || obj.message || obj.reason || JSON.stringify(obj, null, 2);
  } catch (e) {
    msg = text;
  }
  throw new Error(`${errorMessage}.\n\nReason: ${msg}`);
}

function isFile(databaseUrl: string) {
  return Uri.parse(databaseUrl).scheme === "file";
}

/**
 * Databases created by the old odasa tool will not have a zipped
 * source location. However, this extension works better if sources
 * are zipped.
 *
 * This function ensures that the source location is zipped. If the
 * `src` folder exists and the `src.zip` file does not, the `src`
 * folder will be zipped and then deleted.
 *
 * @param databasePath The full path to the unzipped database
 */
async function ensureZippedSourceLocation(databasePath: string): Promise<void> {
  const srcFolderPath = join(databasePath, "src");
  const srcZipPath = `${srcFolderPath}.zip`;

  if ((await pathExists(srcFolderPath)) && !(await pathExists(srcZipPath))) {
    await zip(srcFolderPath, srcZipPath);
    await remove(srcFolderPath);
  }
}<|MERGE_RESOLUTION|>--- conflicted
+++ resolved
@@ -10,6 +10,7 @@
   pathExists,
   createWriteStream,
   remove,
+  readdir,
 } from "fs-extra";
 import { basename, join } from "path";
 import type { Octokit } from "@octokit/rest";
@@ -37,12 +38,9 @@
 import type { DatabaseOrigin } from "./local-databases/database-origin";
 import { createTimeoutSignal } from "../common/fetch-stream";
 import type { App } from "../common/app";
-<<<<<<< HEAD
 import { createFilenameFromString } from "../common/filenames";
-=======
 import { findDirWithFile } from "../common/files";
 import { convertGithubNwoToDatabaseUrl } from "./github-databases/api";
->>>>>>> 1ab3deab
 
 /**
  * Prompts a user to fetch a database from a remote location. Database is assumed to be an archive file.
