import React from 'react';

import { ComponentMeta, ComponentStory } from '@storybook/react';

import { VariantAnalysis as VariantAnalysisComponent } from '../../view/variant-analysis/VariantAnalysis';
import {
  VariantAnalysis as VariantAnalysisDomainModel,
  VariantAnalysisFailureReason,
  VariantAnalysisRepoStatus,
  VariantAnalysisScannedRepositoryDownloadStatus,
  VariantAnalysisScannedRepositoryResult,
  VariantAnalysisScannedRepositoryState,
  VariantAnalysisStatus
} from '../../remote-queries/shared/variant-analysis';
import { createMockVariantAnalysis } from '../../vscode-tests/factories/remote-queries/shared/variant-analysis';
import { createMockRepositoryWithMetadata } from '../../vscode-tests/factories/remote-queries/shared/repository';

export default {
  title: 'Variant Analysis/Variant Analysis',
  component: VariantAnalysisComponent,
} as ComponentMeta<typeof VariantAnalysisComponent>;

const Template: ComponentStory<typeof VariantAnalysisComponent> = (args) => (
  <VariantAnalysisComponent {...args} />
);

const variantAnalysis: VariantAnalysisDomainModel = {
  ...createMockVariantAnalysis({ status: VariantAnalysisStatus.InProgress }),
  controllerRepo: {
    id: 1,
    fullName: 'octodemo/variant-analysis-controller',
    private: false,
  },
  actionsWorkflowRunId: 789263,
  databases: {},
  status: VariantAnalysisStatus.InProgress,
  scannedRepos: [
    {
      repository: {
        ...createMockRepositoryWithMetadata(),
        id: 1,
        fullName: 'octodemo/hello-world-1',
        private: false,
      },
      analysisStatus: VariantAnalysisRepoStatus.Succeeded,
    },
    {
      repository: {
        ...createMockRepositoryWithMetadata(),
        id: 2,
        fullName: 'octodemo/hello-world-2',
        private: false,
      },
      analysisStatus: VariantAnalysisRepoStatus.Succeeded,
    },
    {
      repository: {
        ...createMockRepositoryWithMetadata(),
        id: 3,
        fullName: 'octodemo/hello-world-3',
        private: false,
      },
      analysisStatus: VariantAnalysisRepoStatus.Succeeded,
    },
    {
      repository: {
        ...createMockRepositoryWithMetadata(),
        id: 4,
        fullName: 'octodemo/hello-world-4',
        private: false,
      },
      analysisStatus: VariantAnalysisRepoStatus.Pending,
    },
    {
      repository: {
        ...createMockRepositoryWithMetadata(),
        id: 5,
        fullName: 'octodemo/hello-world-5',
        private: false,
      },
      analysisStatus: VariantAnalysisRepoStatus.Failed,
    },
    {
      repository: {
        ...createMockRepositoryWithMetadata(),
        id: 6,
        fullName: 'octodemo/hello-world-6',
        private: false,
      },
      analysisStatus: VariantAnalysisRepoStatus.InProgress,
    },
    {
      repository: {
        ...createMockRepositoryWithMetadata(),
        id: 7,
        fullName: 'octodemo/hello-world-7',
        private: false,
      },
      analysisStatus: VariantAnalysisRepoStatus.Pending,
    },
    {
      repository: {
        ...createMockRepositoryWithMetadata(),
        id: 8,
        fullName: 'octodemo/hello-world-8',
        private: false,
      },
      analysisStatus: VariantAnalysisRepoStatus.Pending,
    },
    {
      repository: {
        ...createMockRepositoryWithMetadata(),
        id: 9,
        fullName: 'octodemo/hello-world-9',
        private: false,
      },
      analysisStatus: VariantAnalysisRepoStatus.Pending,
    },
    {
      repository: {
        ...createMockRepositoryWithMetadata(),
        id: 10,
        fullName: 'octodemo/hello-world-10',
        private: false,
      },
      analysisStatus: VariantAnalysisRepoStatus.Pending,
    },
  ],
  skippedRepos: {
    notFoundRepos: {
      repositoryCount: 2,
      repositories: [
        {
          fullName: 'octodemo/hello-globe'
        },
        {
          fullName: 'octodemo/hello-planet'
        }
      ]
    },
    noCodeqlDbRepos: {
      repositoryCount: 4,
      repositories: [
        {
          ...createMockRepositoryWithMetadata(),
          id: 100,
          fullName: 'octodemo/no-db-1'
        },
        {
          ...createMockRepositoryWithMetadata(),
          id: 101,
          fullName: 'octodemo/no-db-2'
        },
        {
          ...createMockRepositoryWithMetadata(),
          id: 102,
          fullName: 'octodemo/no-db-3'
        },
        {
          ...createMockRepositoryWithMetadata(),
          id: 103,
          fullName: 'octodemo/no-db-4'
        }
      ]
    },
    overLimitRepos: {
      repositoryCount: 1,
      repositories: [
        {
          ...createMockRepositoryWithMetadata(),
          id: 201,
          fullName: 'octodemo/over-limit-1'
        }
      ]
    },
    accessMismatchRepos: {
      repositoryCount: 1,
      repositories: [
        {
          ...createMockRepositoryWithMetadata(),
          id: 205,
          fullName: 'octodemo/private'
        }
      ]
    }
  },
};

const repoStates: VariantAnalysisScannedRepositoryState[] = [
  {
    repositoryId: 1,
    downloadStatus: VariantAnalysisScannedRepositoryDownloadStatus.Succeeded
  },
  {
    repositoryId: 2,
    downloadStatus: VariantAnalysisScannedRepositoryDownloadStatus.InProgress,
  },
  {
    repositoryId: 3,
    downloadStatus: VariantAnalysisScannedRepositoryDownloadStatus.Failed,
  },
];

const repoResults: VariantAnalysisScannedRepositoryResult[] = [
  {
    variantAnalysisId: 1,
    repositoryId: 1,
    rawResults: {
      schema: {
        name: '#select',
        rows: 1,
        columns: [
          {
            kind: 'i'
          }
        ]
      },
      resultSet: {
        schema: {
          name: '#select',
          rows: 1,
          columns: [
            {
              kind: 'i'
            }
          ]
        },
        rows: [
          [
            60688
          ]
        ]
      },
      fileLinkPrefix: 'https://github.com/octodemo/hello-world-1/blob/59a2a6c7d9dde7a6ecb77c2f7e8197d6925c143b',
      sourceLocationPrefix: '/home/runner/work/bulk-builder/bulk-builder',
      capped: false
    }
  }
];

export const Loading = Template.bind({});
Loading.args = {};

export const FullExample = Template.bind({});
FullExample.args = {
  variantAnalysis,
  repoStates,
  repoResults,
};

export const FullExampleWithoutSkipped = Template.bind({});
FullExampleWithoutSkipped.args = {
  variantAnalysis: {
    ...variantAnalysis,
    skippedRepos: {},
  },
  repoStates,
  repoResults,
};

<<<<<<< HEAD
export const Failed = Template.bind({});
Failed.args = {
  variantAnalysis: {
    ...variantAnalysis,
    status: VariantAnalysisStatus.Failed,
    failureReason: VariantAnalysisFailureReason.NoReposQueried,
    completedAt: new Date(new Date(variantAnalysis.createdAt).getTime() + 100_000).toISOString(),
    scannedRepos: [],
    skippedRepos: {
      ...variantAnalysis.skippedRepos,
      overLimitRepos: {
        repositoryCount: 0,
        repositories: [],
      },
    }
=======
export const Canceled = Template.bind({});
Canceled.args = {
  variantAnalysis: {
    ...variantAnalysis,
    status: VariantAnalysisStatus.Canceled,
    completedAt: new Date(new Date(variantAnalysis.createdAt).getTime() + 100_000).toISOString(),
    scannedRepos: [
      {
        repository: {
          ...createMockRepositoryWithMetadata(),
          id: 1,
          fullName: 'octodemo/hello-world-1',
          private: false,
        },
        analysisStatus: VariantAnalysisRepoStatus.Succeeded,
        resultCount: 200,
      },
      {
        repository: {
          ...createMockRepositoryWithMetadata(),
          id: 2,
          fullName: 'octodemo/hello-world-2',
          private: false,
        },
        analysisStatus: VariantAnalysisRepoStatus.Succeeded,
        resultCount: 10_000,
      },
      {
        repository: {
          ...createMockRepositoryWithMetadata(),
          id: 3,
          fullName: 'octodemo/hello-world-3',
          private: false,
        },
        analysisStatus: VariantAnalysisRepoStatus.Succeeded,
        resultCount: 500,
      },
      {
        repository: {
          ...createMockRepositoryWithMetadata(),
          id: 4,
          fullName: 'octodemo/hello-world-4',
          private: false,
        },
        analysisStatus: VariantAnalysisRepoStatus.Canceled,
      },
      {
        repository: {
          ...createMockRepositoryWithMetadata(),
          id: 5,
          fullName: 'octodemo/hello-world-5',
          private: false,
        },
        analysisStatus: VariantAnalysisRepoStatus.Failed,
      },
      {
        repository: {
          ...createMockRepositoryWithMetadata(),
          id: 6,
          fullName: 'octodemo/hello-world-6',
          private: false,
        },
        analysisStatus: VariantAnalysisRepoStatus.Canceled,
      },
      {
        repository: {
          ...createMockRepositoryWithMetadata(),
          id: 7,
          fullName: 'octodemo/hello-world-7',
          private: false,
        },
        analysisStatus: VariantAnalysisRepoStatus.Canceled,
      },
      {
        repository: {
          ...createMockRepositoryWithMetadata(),
          id: 8,
          fullName: 'octodemo/hello-world-8',
          private: false,
        },
        analysisStatus: VariantAnalysisRepoStatus.Canceled,
      },
      {
        repository: {
          ...createMockRepositoryWithMetadata(),
          id: 9,
          fullName: 'octodemo/hello-world-9',
          private: false,
        },
        analysisStatus: VariantAnalysisRepoStatus.Canceled,
      },
      {
        repository: {
          ...createMockRepositoryWithMetadata(),
          id: 10,
          fullName: 'octodemo/hello-world-10',
          private: false,
        },
        analysisStatus: VariantAnalysisRepoStatus.Canceled,
      },
    ],
>>>>>>> 96d99a71
  },
  repoStates,
  repoResults,
};<|MERGE_RESOLUTION|>--- conflicted
+++ resolved
@@ -258,7 +258,112 @@
   repoResults,
 };
 
-<<<<<<< HEAD
+export const Canceled = Template.bind({});
+Canceled.args = {
+  variantAnalysis: {
+    ...variantAnalysis,
+    status: VariantAnalysisStatus.Canceled,
+    completedAt: new Date(new Date(variantAnalysis.createdAt).getTime() + 100_000).toISOString(),
+    scannedRepos: [
+      {
+        repository: {
+          ...createMockRepositoryWithMetadata(),
+          id: 1,
+          fullName: 'octodemo/hello-world-1',
+          private: false,
+        },
+        analysisStatus: VariantAnalysisRepoStatus.Succeeded,
+        resultCount: 200,
+      },
+      {
+        repository: {
+          ...createMockRepositoryWithMetadata(),
+          id: 2,
+          fullName: 'octodemo/hello-world-2',
+          private: false,
+        },
+        analysisStatus: VariantAnalysisRepoStatus.Succeeded,
+        resultCount: 10_000,
+      },
+      {
+        repository: {
+          ...createMockRepositoryWithMetadata(),
+          id: 3,
+          fullName: 'octodemo/hello-world-3',
+          private: false,
+        },
+        analysisStatus: VariantAnalysisRepoStatus.Succeeded,
+        resultCount: 500,
+      },
+      {
+        repository: {
+          ...createMockRepositoryWithMetadata(),
+          id: 4,
+          fullName: 'octodemo/hello-world-4',
+          private: false,
+        },
+        analysisStatus: VariantAnalysisRepoStatus.Canceled,
+      },
+      {
+        repository: {
+          ...createMockRepositoryWithMetadata(),
+          id: 5,
+          fullName: 'octodemo/hello-world-5',
+          private: false,
+        },
+        analysisStatus: VariantAnalysisRepoStatus.Failed,
+      },
+      {
+        repository: {
+          ...createMockRepositoryWithMetadata(),
+          id: 6,
+          fullName: 'octodemo/hello-world-6',
+          private: false,
+        },
+        analysisStatus: VariantAnalysisRepoStatus.Canceled,
+      },
+      {
+        repository: {
+          ...createMockRepositoryWithMetadata(),
+          id: 7,
+          fullName: 'octodemo/hello-world-7',
+          private: false,
+        },
+        analysisStatus: VariantAnalysisRepoStatus.Canceled,
+      },
+      {
+        repository: {
+          ...createMockRepositoryWithMetadata(),
+          id: 8,
+          fullName: 'octodemo/hello-world-8',
+          private: false,
+        },
+        analysisStatus: VariantAnalysisRepoStatus.Canceled,
+      },
+      {
+        repository: {
+          ...createMockRepositoryWithMetadata(),
+          id: 9,
+          fullName: 'octodemo/hello-world-9',
+          private: false,
+        },
+        analysisStatus: VariantAnalysisRepoStatus.Canceled,
+      },
+      {
+        repository: {
+          ...createMockRepositoryWithMetadata(),
+          id: 10,
+          fullName: 'octodemo/hello-world-10',
+          private: false,
+        },
+        analysisStatus: VariantAnalysisRepoStatus.Canceled,
+      },
+    ],
+  },
+  repoStates,
+  repoResults,
+};
+
 export const Failed = Template.bind({});
 Failed.args = {
   variantAnalysis: {
@@ -274,109 +379,6 @@
         repositories: [],
       },
     }
-=======
-export const Canceled = Template.bind({});
-Canceled.args = {
-  variantAnalysis: {
-    ...variantAnalysis,
-    status: VariantAnalysisStatus.Canceled,
-    completedAt: new Date(new Date(variantAnalysis.createdAt).getTime() + 100_000).toISOString(),
-    scannedRepos: [
-      {
-        repository: {
-          ...createMockRepositoryWithMetadata(),
-          id: 1,
-          fullName: 'octodemo/hello-world-1',
-          private: false,
-        },
-        analysisStatus: VariantAnalysisRepoStatus.Succeeded,
-        resultCount: 200,
-      },
-      {
-        repository: {
-          ...createMockRepositoryWithMetadata(),
-          id: 2,
-          fullName: 'octodemo/hello-world-2',
-          private: false,
-        },
-        analysisStatus: VariantAnalysisRepoStatus.Succeeded,
-        resultCount: 10_000,
-      },
-      {
-        repository: {
-          ...createMockRepositoryWithMetadata(),
-          id: 3,
-          fullName: 'octodemo/hello-world-3',
-          private: false,
-        },
-        analysisStatus: VariantAnalysisRepoStatus.Succeeded,
-        resultCount: 500,
-      },
-      {
-        repository: {
-          ...createMockRepositoryWithMetadata(),
-          id: 4,
-          fullName: 'octodemo/hello-world-4',
-          private: false,
-        },
-        analysisStatus: VariantAnalysisRepoStatus.Canceled,
-      },
-      {
-        repository: {
-          ...createMockRepositoryWithMetadata(),
-          id: 5,
-          fullName: 'octodemo/hello-world-5',
-          private: false,
-        },
-        analysisStatus: VariantAnalysisRepoStatus.Failed,
-      },
-      {
-        repository: {
-          ...createMockRepositoryWithMetadata(),
-          id: 6,
-          fullName: 'octodemo/hello-world-6',
-          private: false,
-        },
-        analysisStatus: VariantAnalysisRepoStatus.Canceled,
-      },
-      {
-        repository: {
-          ...createMockRepositoryWithMetadata(),
-          id: 7,
-          fullName: 'octodemo/hello-world-7',
-          private: false,
-        },
-        analysisStatus: VariantAnalysisRepoStatus.Canceled,
-      },
-      {
-        repository: {
-          ...createMockRepositoryWithMetadata(),
-          id: 8,
-          fullName: 'octodemo/hello-world-8',
-          private: false,
-        },
-        analysisStatus: VariantAnalysisRepoStatus.Canceled,
-      },
-      {
-        repository: {
-          ...createMockRepositoryWithMetadata(),
-          id: 9,
-          fullName: 'octodemo/hello-world-9',
-          private: false,
-        },
-        analysisStatus: VariantAnalysisRepoStatus.Canceled,
-      },
-      {
-        repository: {
-          ...createMockRepositoryWithMetadata(),
-          id: 10,
-          fullName: 'octodemo/hello-world-10',
-          private: false,
-        },
-        analysisStatus: VariantAnalysisRepoStatus.Canceled,
-      },
-    ],
->>>>>>> 96d99a71
   },
   repoStates,
   repoResults,
