import "source-map-support/register";
import {
  CancellationToken,
  commands,
  Disposable,
  env,
  ExtensionContext,
  extensions,
  languages,
  ProgressLocation,
  Uri,
  version as vscodeVersion,
  window as Window,
  window,
  workspace,
} from "vscode";
import { LanguageClient } from "vscode-languageclient/node";
import { arch, platform } from "os";
import { ensureDir } from "fs-extra";
import { basename, join } from "path";
import { dirSync } from "tmp-promise";
import { testExplorerExtensionId, TestHub } from "vscode-test-adapter-api";
import { lt, parse } from "semver";

import { AstViewer } from "./astViewer";
import {
  activate as archiveFilesystemProvider_activate,
  zipArchiveScheme,
} from "./archive-filesystem-provider";
import QuickEvalCodeLensProvider from "./quickEvalCodeLensProvider";
import { CodeQLCliServer } from "./cli";
import {
  CliConfigListener,
  DistributionConfigListener,
  joinOrderWarningThreshold,
  QueryHistoryConfigListener,
  QueryServerConfigListener,
} from "./config";
import { install } from "./languageSupport";
import { DatabaseManager } from "./local-databases";
import { DatabaseUI } from "./local-databases-ui";
import {
  TemplatePrintAstProvider,
  TemplatePrintCfgProvider,
  TemplateQueryDefinitionProvider,
  TemplateQueryReferenceProvider,
} from "./contextual/templateProvider";
import {
  DEFAULT_DISTRIBUTION_VERSION_RANGE,
  DistributionKind,
  DistributionManager,
  DistributionUpdateCheckResultKind,
  FindDistributionResult,
  FindDistributionResultKind,
  GithubApiError,
  GithubRateLimitedError,
} from "./distribution";
import {
  showAndLogErrorMessage,
  showAndLogExceptionWithTelemetry,
  showAndLogInformationMessage,
  showAndLogWarningMessage,
  showBinaryChoiceDialog,
  showInformationMessageWithAction,
  tmpDir,
  tmpDirDisposal,
  prepareCodeTour,
} from "./helpers";
import {
  asError,
  assertNever,
  getErrorMessage,
  getErrorStack,
} from "./pure/helpers-pure";
import { spawnIdeServer } from "./ide-server";
import { ResultsView } from "./interface";
import { WebviewReveal } from "./interface-utils";
import {
  extLogger,
  ideServerLogger,
  ProgressReporter,
  queryServerLogger,
} from "./common";
import { QueryHistoryManager } from "./query-history/query-history-manager";
import { CompletedLocalQueryInfo } from "./query-results";
import { QueryServerClient as LegacyQueryServerClient } from "./legacy-query-server/queryserver-client";
import { QueryServerClient } from "./query-server/queryserver-client";
import { QLTestAdapterFactory } from "./test-adapter";
import { TestUIService } from "./test-ui";
import { CompareView } from "./compare/compare-view";
import { initializeTelemetry } from "./telemetry";
import {
  commandRunner,
  commandRunnerWithProgress,
  ProgressCallback,
  withProgress,
} from "./commandRunner";
import { CodeQlStatusBarHandler } from "./status-bar";
import {
  handleDownloadPacks,
  handleInstallPackDependencies,
} from "./packaging";
import { HistoryItemLabelProvider } from "./query-history/history-item-label-provider";
import { EvalLogViewer } from "./eval-log-viewer";
import { SummaryLanguageSupport } from "./log-insights/summary-language-support";
import { JoinOrderScannerProvider } from "./log-insights/join-order";
import { LogScannerService } from "./log-insights/log-scanner-service";
import { LegacyQueryRunner } from "./legacy-query-server/legacyRunner";
import { NewQueryRunner } from "./query-server/query-runner";
import { QueryRunner } from "./queryRunner";
import { VariantAnalysisView } from "./variant-analysis/variant-analysis-view";
import { VariantAnalysisViewSerializer } from "./variant-analysis/variant-analysis-view-serializer";
import { VariantAnalysisManager } from "./variant-analysis/variant-analysis-manager";
import { createVariantAnalysisContentProvider } from "./variant-analysis/variant-analysis-content-provider";
import { VSCodeMockGitHubApiServer } from "./mocks/vscode-mock-gh-api-server";
import { VariantAnalysisResultsManager } from "./variant-analysis/variant-analysis-results-manager";
import { ExtensionApp } from "./common/vscode/vscode-app";
import { DbModule } from "./databases/db-module";
import { redactableError } from "./pure/errors";
import { QueryHistoryDirs } from "./query-history/query-history-dirs";
import { DirResult } from "tmp";
import {
  AllCommands,
  BaseCommands,
  QueryServerCommands,
} from "./common/commands";
import {
  compileAndRunQuery,
  getLocalQueryCommands,
  showResultsForCompletedQuery,
} from "./local-queries";

/**
 * extension.ts
 * ------------
 *
 * A vscode extension for CodeQL query development.
 */

/**
 * Holds when we have proceeded past the initial phase of extension activation in which
 * we are trying to ensure that a valid CodeQL distribution exists, and we're actually setting
 * up the bulk of the extension.
 */
let beganMainExtensionActivation = false;

/**
 * A list of vscode-registered-command disposables that contain
 * temporary stub handlers for commands that exist package.json (hence
 * are already connected to onscreen ui elements) but which will not
 * have any useful effect if we haven't located a CodeQL distribution.
 */
const errorStubs: Disposable[] = [];

/**
 * Holds when we are installing or checking for updates to the distribution.
 */
let isInstallingOrUpdatingDistribution = false;

const extensionId = "GitHub.vscode-codeql";
const extension = extensions.getExtension(extensionId);

/**
 * Return all commands that are not tied to the more specific managers.
 */
function getCommands(
  cliServer: CodeQLCliServer,
  queryRunner: QueryRunner,
): BaseCommands {
  return {
    "codeQL.openDocumentation": async () => {
      await env.openExternal(Uri.parse("https://codeql.github.com/docs/"));
    },
    "codeQL.restartQueryServer": async () =>
      withProgress(
        async (progress: ProgressCallback, token: CancellationToken) => {
          // We restart the CLI server too, to ensure they are the same version
          cliServer.restartCliServer();
          await queryRunner.restartQueryServer(progress, token);
          void showAndLogInformationMessage("CodeQL Query Server restarted.", {
            outputLogger: queryServerLogger,
          });
        },
        {
          title: "Restarting Query Server",
        },
      ),
  };
}

/**
 * If the user tries to execute vscode commands after extension activation is failed, give
 * a sensible error message.
 *
 * @param excludedCommands List of commands for which we should not register error stubs.
 */
function registerErrorStubs(
  excludedCommands: string[],
  stubGenerator: (command: string) => () => Promise<void>,
): void {
  // Remove existing stubs
  errorStubs.forEach((stub) => stub.dispose());

  if (extension === undefined) {
    throw new Error(`Can't find extension ${extensionId}`);
  }

  const stubbedCommands: string[] =
    extension.packageJSON.contributes.commands.map(
      (entry: { command: string }) => entry.command,
    );

  stubbedCommands.forEach((command) => {
    if (excludedCommands.indexOf(command) === -1) {
      errorStubs.push(commandRunner(command, stubGenerator(command)));
    }
  });
}

/**
 * The publicly available interface for this extension. This is to
 * be used in our tests.
 */
export interface CodeQLExtensionInterface {
  readonly ctx: ExtensionContext;
  readonly cliServer: CodeQLCliServer;
  readonly qs: QueryRunner;
  readonly distributionManager: DistributionManager;
  readonly databaseManager: DatabaseManager;
  readonly databaseUI: DatabaseUI;
  readonly variantAnalysisManager: VariantAnalysisManager;
  readonly dispose: () => void;
}

interface DistributionUpdateConfig {
  isUserInitiated: boolean;
  shouldDisplayMessageWhenNoUpdates: boolean;
  allowAutoUpdating: boolean;
}

const shouldUpdateOnNextActivationKey = "shouldUpdateOnNextActivation";

const codeQlVersionRange = DEFAULT_DISTRIBUTION_VERSION_RANGE;

// This is the minimum version of vscode that we _want_ to support. We want to update the language server library, but that
// requires 1.67 or later. If we change the minimum version in the package.json, then anyone on an older version of vscode
// silently be unable to upgrade. So, the solution is to first bump the minimum version here and release. Then
// bump the version in the package.json and release again. This way, anyone on an older version of vscode will get a warning
// before silently being refused to upgrade.
const MIN_VERSION = "1.67.0";

/**
 * Returns the CodeQLExtensionInterface, or an empty object if the interface is not
 * available after activation is complete. This will happen if there is no cli
 * installed when the extension starts. Downloading and installing the cli
 * will happen at a later time.
 *
 * @param ctx The extension context
 *
 * @returns CodeQLExtensionInterface
 */
export async function activate(
  ctx: ExtensionContext,
): Promise<CodeQLExtensionInterface | Record<string, never>> {
  void extLogger.log(`Starting ${extensionId} extension`);
  if (extension === undefined) {
    throw new Error(`Can't find extension ${extensionId}`);
  }

  const distributionConfigListener = new DistributionConfigListener();
  await initializeLogging(ctx);
  await initializeTelemetry(extension, ctx);
  addUnhandledRejectionListener();
  install();

  const codelensProvider = new QuickEvalCodeLensProvider();
  languages.registerCodeLensProvider(
    { scheme: "file", language: "ql" },
    codelensProvider,
  );

  ctx.subscriptions.push(distributionConfigListener);
  const distributionManager = new DistributionManager(
    distributionConfigListener,
    codeQlVersionRange,
    ctx,
  );

  registerErrorStubs([checkForUpdatesCommand], (command) => async () => {
    void showAndLogErrorMessage(
      `Can't execute ${command}: waiting to finish loading CodeQL CLI.`,
    );
  });

  // Checking the vscode version should not block extension activation.
  void assertVSCodeVersionGreaterThan(MIN_VERSION, ctx);

  ctx.subscriptions.push(
    distributionConfigListener.onDidChangeConfiguration(() =>
      installOrUpdateThenTryActivate(
        ctx,
        distributionManager,
        distributionConfigListener,
        {
          isUserInitiated: true,
          shouldDisplayMessageWhenNoUpdates: false,
          allowAutoUpdating: true,
        },
      ),
    ),
  );
  ctx.subscriptions.push(
    commandRunner(checkForUpdatesCommand, () =>
      installOrUpdateThenTryActivate(
        ctx,
        distributionManager,
        distributionConfigListener,
        {
          isUserInitiated: true,
          shouldDisplayMessageWhenNoUpdates: true,
          allowAutoUpdating: true,
        },
      ),
    ),
  );

  const variantAnalysisViewSerializer = new VariantAnalysisViewSerializer(ctx);
  Window.registerWebviewPanelSerializer(
    VariantAnalysisView.viewType,
    variantAnalysisViewSerializer,
  );

  const codeQlExtension = await installOrUpdateThenTryActivate(
    ctx,
    distributionManager,
    distributionConfigListener,
    {
      isUserInitiated: !!ctx.globalState.get(shouldUpdateOnNextActivationKey),
      shouldDisplayMessageWhenNoUpdates: false,

      // only auto update on startup if the user has previously requested an update
      // otherwise, ask user to accept the update
      allowAutoUpdating: !!ctx.globalState.get(shouldUpdateOnNextActivationKey),
    },
  );

  variantAnalysisViewSerializer.onExtensionLoaded(
    codeQlExtension.variantAnalysisManager,
  );

  return codeQlExtension;
}

async function installOrUpdateDistributionWithProgressTitle(
  ctx: ExtensionContext,
  distributionManager: DistributionManager,
  progressTitle: string,
  config: DistributionUpdateConfig,
): Promise<void> {
  const minSecondsSinceLastUpdateCheck = config.isUserInitiated ? 0 : 86400;
  const noUpdatesLoggingFunc = config.shouldDisplayMessageWhenNoUpdates
    ? showAndLogInformationMessage
    : async (message: string) => void extLogger.log(message);
  const result =
    await distributionManager.checkForUpdatesToExtensionManagedDistribution(
      minSecondsSinceLastUpdateCheck,
    );

  // We do want to auto update if there is no distribution at all
  const allowAutoUpdating =
    config.allowAutoUpdating || !(await distributionManager.hasDistribution());

  switch (result.kind) {
    case DistributionUpdateCheckResultKind.AlreadyCheckedRecentlyResult:
      void extLogger.log(
        "Didn't perform CodeQL CLI update check since a check was already performed within the previous " +
          `${minSecondsSinceLastUpdateCheck} seconds.`,
      );
      break;
    case DistributionUpdateCheckResultKind.AlreadyUpToDate:
      await noUpdatesLoggingFunc("CodeQL CLI already up to date.");
      break;
    case DistributionUpdateCheckResultKind.InvalidLocation:
      await noUpdatesLoggingFunc(
        "CodeQL CLI is installed externally so could not be updated.",
      );
      break;
    case DistributionUpdateCheckResultKind.UpdateAvailable:
      if (beganMainExtensionActivation || !allowAutoUpdating) {
        const updateAvailableMessage =
          `Version "${result.updatedRelease.name}" of the CodeQL CLI is now available. ` +
          "Do you wish to upgrade?";
        await ctx.globalState.update(shouldUpdateOnNextActivationKey, true);
        if (
          await showInformationMessageWithAction(
            updateAvailableMessage,
            "Restart and Upgrade",
          )
        ) {
          await commands.executeCommand("workbench.action.reloadWindow");
        }
      } else {
        await withProgress(
          (progress) =>
            distributionManager.installExtensionManagedDistributionRelease(
              result.updatedRelease,
              progress,
            ),
          {
            title: progressTitle,
          },
        );

        await ctx.globalState.update(shouldUpdateOnNextActivationKey, false);
        void showAndLogInformationMessage(
          `CodeQL CLI updated to version "${result.updatedRelease.name}".`,
        );
      }
      break;
    default:
      assertNever(result);
  }
}

async function installOrUpdateDistribution(
  ctx: ExtensionContext,
  distributionManager: DistributionManager,
  config: DistributionUpdateConfig,
): Promise<void> {
  if (isInstallingOrUpdatingDistribution) {
    throw new Error("Already installing or updating CodeQL CLI");
  }
  isInstallingOrUpdatingDistribution = true;
  const codeQlInstalled =
    (await distributionManager.getCodeQlPathWithoutVersionCheck()) !==
    undefined;
  const willUpdateCodeQl = ctx.globalState.get(shouldUpdateOnNextActivationKey);
  const messageText = willUpdateCodeQl
    ? "Updating CodeQL CLI"
    : codeQlInstalled
    ? "Checking for updates to CodeQL CLI"
    : "Installing CodeQL CLI";

  try {
    await installOrUpdateDistributionWithProgressTitle(
      ctx,
      distributionManager,
      messageText,
      config,
    );
  } catch (e) {
    // Don't rethrow the exception, because if the config is changed, we want to be able to retry installing
    // or updating the distribution.
    const alertFunction =
      codeQlInstalled && !config.isUserInitiated
        ? showAndLogWarningMessage
        : showAndLogErrorMessage;
    const taskDescription = `${
      willUpdateCodeQl
        ? "update"
        : codeQlInstalled
        ? "check for updates to"
        : "install"
    } CodeQL CLI`;

    if (e instanceof GithubRateLimitedError) {
      void alertFunction(
        `Rate limited while trying to ${taskDescription}. Please try again after ` +
          `your rate limit window resets at ${e.rateLimitResetDate.toLocaleString(
            env.language,
          )}.`,
      );
    } else if (e instanceof GithubApiError) {
      void alertFunction(
        `Encountered GitHub API error while trying to ${taskDescription}. ${e}`,
      );
    }
    void alertFunction(`Unable to ${taskDescription}. ${e}`);
  } finally {
    isInstallingOrUpdatingDistribution = false;
  }
}

async function getDistributionDisplayingDistributionWarnings(
  distributionManager: DistributionManager,
): Promise<FindDistributionResult> {
  const result = await distributionManager.getDistribution();
  switch (result.kind) {
    case FindDistributionResultKind.CompatibleDistribution:
      void extLogger.log(
        `Found compatible version of CodeQL CLI (version ${result.version.raw})`,
      );
      break;
    case FindDistributionResultKind.IncompatibleDistribution: {
      const fixGuidanceMessage = (() => {
        switch (result.distribution.kind) {
          case DistributionKind.ExtensionManaged:
            return 'Please update the CodeQL CLI by running the "CodeQL: Check for CLI Updates" command.';
          case DistributionKind.CustomPathConfig:
            return `Please update the \"CodeQL CLI Executable Path\" setting to point to a CLI in the version range ${codeQlVersionRange}.`;
          case DistributionKind.PathEnvironmentVariable:
            return (
              `Please update the CodeQL CLI on your PATH to a version compatible with ${codeQlVersionRange}, or ` +
              `set the \"CodeQL CLI Executable Path\" setting to the path of a CLI version compatible with ${codeQlVersionRange}.`
            );
        }
      })();

      void showAndLogWarningMessage(
        `The current version of the CodeQL CLI (${result.version.raw}) ` +
          `is incompatible with this extension. ${fixGuidanceMessage}`,
      );
      break;
    }
    case FindDistributionResultKind.UnknownCompatibilityDistribution:
      void showAndLogWarningMessage(
        "Compatibility with the configured CodeQL CLI could not be determined. " +
          "You may experience problems using the extension.",
      );
      break;
    case FindDistributionResultKind.NoDistribution:
      void showAndLogErrorMessage("The CodeQL CLI could not be found.");
      break;
    default:
      assertNever(result);
  }
  return result;
}

async function installOrUpdateThenTryActivate(
  ctx: ExtensionContext,
  distributionManager: DistributionManager,
  distributionConfigListener: DistributionConfigListener,
  config: DistributionUpdateConfig,
): Promise<CodeQLExtensionInterface | Record<string, never>> {
  await installOrUpdateDistribution(ctx, distributionManager, config);

  try {
    await prepareCodeTour();
  } catch (e: unknown) {
    void extLogger.log(
      `Could not open tutorial workspace automatically: ${getErrorMessage(e)}`,
    );
  }

  // Display the warnings even if the extension has already activated.
  const distributionResult =
    await getDistributionDisplayingDistributionWarnings(distributionManager);
  let extensionInterface: CodeQLExtensionInterface | Record<string, never> = {};
  if (
    !beganMainExtensionActivation &&
    distributionResult.kind !== FindDistributionResultKind.NoDistribution
  ) {
    extensionInterface = await activateWithInstalledDistribution(
      ctx,
      distributionManager,
      distributionConfigListener,
    );
  } else if (
    distributionResult.kind === FindDistributionResultKind.NoDistribution
  ) {
    registerErrorStubs([checkForUpdatesCommand], (command) => async () => {
      const installActionName = "Install CodeQL CLI";
      const chosenAction = await showAndLogErrorMessage(
        `Can't execute ${command}: missing CodeQL CLI.`,
        {
          items: [installActionName],
        },
      );
      if (chosenAction === installActionName) {
        await installOrUpdateThenTryActivate(
          ctx,
          distributionManager,
          distributionConfigListener,
          {
            isUserInitiated: true,
            shouldDisplayMessageWhenNoUpdates: false,
            allowAutoUpdating: true,
          },
        );
      }
    });
  }
  return extensionInterface;
}

const PACK_GLOBS = [
  "**/codeql-pack.yml",
  "**/qlpack.yml",
  "**/queries.xml",
  "**/codeql-pack.lock.yml",
  "**/qlpack.lock.yml",
  ".codeqlmanifest.json",
  "codeql-workspace.yml",
];

async function activateWithInstalledDistribution(
  ctx: ExtensionContext,
  distributionManager: DistributionManager,
  distributionConfigListener: DistributionConfigListener,
): Promise<CodeQLExtensionInterface> {
  beganMainExtensionActivation = true;
  // Remove any error stubs command handlers left over from first part
  // of activation.
  errorStubs.forEach((stub) => stub.dispose());

  const app = new ExtensionApp(ctx);

  void extLogger.log("Initializing configuration listener...");
  const qlConfigurationListener =
    await QueryServerConfigListener.createQueryServerConfigListener(
      distributionManager,
    );
  ctx.subscriptions.push(qlConfigurationListener);

  void extLogger.log("Initializing CodeQL cli server...");
  const cliServer = new CodeQLCliServer(
    app,
    distributionManager,
    new CliConfigListener(),
    extLogger,
  );
  ctx.subscriptions.push(cliServer);

  const statusBar = new CodeQlStatusBarHandler(
    cliServer,
    distributionConfigListener,
  );
  ctx.subscriptions.push(statusBar);

  void extLogger.log("Initializing query server client.");
  const qs = await createQueryServer(qlConfigurationListener, cliServer, ctx);

  for (const glob of PACK_GLOBS) {
    const fsWatcher = workspace.createFileSystemWatcher(glob);
    ctx.subscriptions.push(fsWatcher);
    fsWatcher.onDidChange(async (_uri) => {
      await qs.clearPackCache();
    });
  }

  void extLogger.log("Initializing database manager.");
  const dbm = new DatabaseManager(ctx, qs, cliServer, extLogger);

  // Let this run async.
  void dbm.loadPersistedState();

  ctx.subscriptions.push(dbm);
  void extLogger.log("Initializing database panel.");
  const databaseUI = new DatabaseUI(
    app,
    dbm,
    qs,
    getContextStoragePath(ctx),
    ctx.extensionPath,
  );
  ctx.subscriptions.push(databaseUI);

  void extLogger.log("Initializing evaluator log viewer.");
  const evalLogViewer = new EvalLogViewer();
  ctx.subscriptions.push(evalLogViewer);

  void extLogger.log("Initializing query history manager.");
  const queryHistoryConfigurationListener = new QueryHistoryConfigListener();
  ctx.subscriptions.push(queryHistoryConfigurationListener);
  const showResults = async (item: CompletedLocalQueryInfo) =>
    showResultsForCompletedQuery(
      localQueryResultsView,
      item,
      WebviewReveal.Forced,
    );
  const queryStorageDir = join(ctx.globalStorageUri.fsPath, "queries");
  await ensureDir(queryStorageDir);
  const labelProvider = new HistoryItemLabelProvider(
    queryHistoryConfigurationListener,
  );

  void extLogger.log("Initializing results panel interface.");
  const localQueryResultsView = new ResultsView(
    ctx,
    dbm,
    cliServer,
    queryServerLogger,
    labelProvider,
  );
  ctx.subscriptions.push(localQueryResultsView);

  void extLogger.log("Initializing variant analysis manager.");

  const dbModule = await DbModule.initialize(app);

  const variantAnalysisStorageDir = join(
    ctx.globalStorageUri.fsPath,
    "variant-analyses",
  );
  await ensureDir(variantAnalysisStorageDir);
  const variantAnalysisResultsManager = new VariantAnalysisResultsManager(
    cliServer,
    extLogger,
  );

  const variantAnalysisManager = new VariantAnalysisManager(
    ctx,
    app,
    cliServer,
    variantAnalysisStorageDir,
    variantAnalysisResultsManager,
    dbModule.dbManager,
  );
  ctx.subscriptions.push(variantAnalysisManager);
  ctx.subscriptions.push(variantAnalysisResultsManager);
  ctx.subscriptions.push(
    workspace.registerTextDocumentContentProvider(
      "codeql-variant-analysis",
      createVariantAnalysisContentProvider(variantAnalysisManager),
    ),
  );

  void extLogger.log("Initializing query history.");
  const queryHistoryDirs: QueryHistoryDirs = {
    localQueriesDirPath: queryStorageDir,
    variantAnalysesDirPath: variantAnalysisStorageDir,
  };

  const qhm = new QueryHistoryManager(
    qs,
    dbm,
    localQueryResultsView,
    variantAnalysisManager,
    evalLogViewer,
    queryHistoryDirs,
    ctx,
    queryHistoryConfigurationListener,
    labelProvider,
    async (from: CompletedLocalQueryInfo, to: CompletedLocalQueryInfo) =>
      showResultsForComparison(compareView, from, to),
  );

  ctx.subscriptions.push(qhm);

  void extLogger.log("Initializing evaluation log scanners.");
  const logScannerService = new LogScannerService(qhm);
  ctx.subscriptions.push(logScannerService);
  ctx.subscriptions.push(
    logScannerService.scanners.registerLogScannerProvider(
      new JoinOrderScannerProvider(() => joinOrderWarningThreshold()),
    ),
  );

  void extLogger.log("Initializing compare view.");
  const compareView = new CompareView(
    ctx,
    dbm,
    cliServer,
    queryServerLogger,
    labelProvider,
    showResults,
  );
  ctx.subscriptions.push(compareView);

  void extLogger.log("Initializing source archive filesystem provider.");
  archiveFilesystemProvider_activate(ctx);

  const qhelpTmpDir = dirSync({
    prefix: "qhelp_",
    keep: false,
    unsafeCleanup: true,
  });
  ctx.subscriptions.push({ dispose: qhelpTmpDir.removeCallback });

  ctx.subscriptions.push(tmpDirDisposal);

  void extLogger.log("Initializing CodeQL language server.");
  const client = new LanguageClient(
    "codeQL.lsp",
    "CodeQL Language Server",
    () => spawnIdeServer(qlConfigurationListener),
    {
      documentSelector: [
        { language: "ql", scheme: "file" },
        { language: "yaml", scheme: "file", pattern: "**/qlpack.yml" },
        { language: "yaml", scheme: "file", pattern: "**/codeql-pack.yml" },
      ],
      synchronize: {
        configurationSection: "codeQL",
      },
      // Ensure that language server exceptions are logged to the same channel as its output.
      outputChannel: ideServerLogger.outputChannel,
    },
    true,
  );

  void extLogger.log("Initializing QLTest interface.");
  const testExplorerExtension = extensions.getExtension<TestHub>(
    testExplorerExtensionId,
  );
  if (testExplorerExtension) {
    const testHub = testExplorerExtension.exports;
    const testAdapterFactory = new QLTestAdapterFactory(
      testHub,
      cliServer,
      dbm,
    );
    ctx.subscriptions.push(testAdapterFactory);

    const testUIService = new TestUIService(testHub);
    ctx.subscriptions.push(testUIService);
  }

  void extLogger.log("Registering top-level command palette commands.");

  const allCommands: AllCommands = {
    ...getCommands(cliServer, qs),
    ...qhm.getCommands(),
    ...variantAnalysisManager.getCommands(),
    ...databaseUI.getCommands(),
    ...dbModule.getCommands(),
    ...evalLogViewer.getCommands(),
  };

  for (const [commandName, command] of Object.entries(allCommands)) {
    app.commands.register(commandName as keyof AllCommands, command);
  }

  const queryServerCommands: QueryServerCommands = {
    ...getLocalQueryCommands({
      app,
      queryRunner: qs,
      queryHistoryManager: qhm,
      databaseManager: dbm,
      cliServer,
      databaseUI,
      localQueryResultsView,
      queryStorageDir,
    }),
  };

  for (const [commandName, command] of Object.entries(queryServerCommands)) {
    app.queryServerCommands.register(
      commandName as keyof QueryServerCommands,
      command,
    );
  }

  ctx.subscriptions.push(
<<<<<<< HEAD
    commandRunner("codeQL.exportSelectedVariantAnalysisResults", async () => {
      await exportSelectedVariantAnalysisResults(variantAnalysisManager, qhm);
    }),
=======
    commandRunner(
      "codeQL.copyVariantAnalysisRepoList",
      async (
        variantAnalysisId: number,
        filterSort?: RepositoriesFilterSortStateWithIds,
      ) => {
        await variantAnalysisManager.copyRepoListToClipboard(
          variantAnalysisId,
          filterSort,
        );
      },
    ),
  );

  ctx.subscriptions.push(
    commandRunner(
      "codeQL.monitorVariantAnalysis",
      async (variantAnalysis: VariantAnalysis, token: CancellationToken) => {
        await variantAnalysisManager.monitorVariantAnalysis(
          variantAnalysis,
          token,
        );
      },
    ),
  );

  ctx.subscriptions.push(
    commandRunner(
      "codeQL.autoDownloadVariantAnalysisResult",
      async (
        scannedRepo: VariantAnalysisScannedRepository,
        variantAnalysisSummary: VariantAnalysis,
        token: CancellationToken,
      ) => {
        await variantAnalysisManager.enqueueDownload(
          scannedRepo,
          variantAnalysisSummary,
          token,
        );
      },
    ),
  );

  ctx.subscriptions.push(
    commandRunner(
      "codeQL.loadVariantAnalysisRepoResults",
      async (variantAnalysisId: number, repositoryFullName: string) => {
        await variantAnalysisManager.loadResults(
          variantAnalysisId,
          repositoryFullName,
        );
      },
    ),
  );

  // The "openVariantAnalysisView" command is internal-only.
  ctx.subscriptions.push(
    commandRunner(
      "codeQL.openVariantAnalysisView",
      async (variantAnalysisId: number) => {
        await variantAnalysisManager.showView(variantAnalysisId);
      },
    ),
>>>>>>> 2334e4e7
  );

  ctx.subscriptions.push(
    commandRunner("codeQL.openReferencedFile", async (selectedQuery: Uri) => {
      await openReferencedFile(qs, cliServer, selectedQuery);
    }),
  );

  // Since we are tracking extension usage through commands, this command mirrors the "codeQL.openReferencedFile" command
  ctx.subscriptions.push(
    commandRunner(
      "codeQL.openReferencedFileContextEditor",
      async (selectedQuery: Uri) => {
        await openReferencedFile(qs, cliServer, selectedQuery);
      },
    ),
  );

  // Since we are tracking extension usage through commands, this command mirrors the "codeQL.openReferencedFile" command
  ctx.subscriptions.push(
    commandRunner(
      "codeQL.openReferencedFileContextExplorer",
      async (selectedQuery: Uri) => {
        await openReferencedFile(qs, cliServer, selectedQuery);
      },
    ),
  );

  ctx.subscriptions.push(
    commandRunner("codeQL.previewQueryHelp", async (selectedQuery: Uri) => {
      await previewQueryHelp(cliServer, qhelpTmpDir, selectedQuery);
    }),
  );

  ctx.subscriptions.push(
    commandRunner("codeQL.copyVersion", async () => {
      const text = `CodeQL extension version: ${
        extension?.packageJSON.version
      } \nCodeQL CLI version: ${await getCliVersion()} \nPlatform: ${platform()} ${arch()}`;
      await env.clipboard.writeText(text);
      void showAndLogInformationMessage(text);
    }),
  );

  const getCliVersion = async () => {
    try {
      return await cliServer.getVersion();
    } catch {
      return "<missing>";
    }
  };

  ctx.subscriptions.push(
    commandRunner("codeQL.authenticateToGitHub", async () => {
      /**
       * Credentials for authenticating to GitHub.
       * These are used when making API calls.
       */
      const octokit = await app.credentials.getOctokit();
      const userInfo = await octokit.users.getAuthenticated();
      void showAndLogInformationMessage(
        `Authenticated to GitHub as user: ${userInfo.data.login}`,
      );
    }),
  );

  ctx.subscriptions.push(
    commandRunnerWithProgress(
      "codeQL.installPackDependencies",
      async (progress: ProgressCallback) =>
        await handleInstallPackDependencies(cliServer, progress),
      {
        title: "Installing pack dependencies",
      },
    ),
  );

  ctx.subscriptions.push(
    commandRunnerWithProgress(
      "codeQL.downloadPacks",
      async (progress: ProgressCallback) =>
        await handleDownloadPacks(cliServer, progress),
      {
        title: "Downloading packs",
      },
    ),
  );

  ctx.subscriptions.push(
    commandRunner("codeQL.showLogs", async () => {
      extLogger.show();
    }),
  );

  ctx.subscriptions.push(new SummaryLanguageSupport());

  void extLogger.log("Starting language server.");
  await client.start();
  ctx.subscriptions.push({
    dispose: () => {
      void client.stop();
    },
  });
  // Jump-to-definition and find-references
  void extLogger.log("Registering jump-to-definition handlers.");

  // Store contextual queries in a temporary folder so that they are removed
  // when the application closes. There is no need for the user to interact with them.
  const contextualQueryStorageDir = join(
    tmpDir.name,
    "contextual-query-storage",
  );
  await ensureDir(contextualQueryStorageDir);
  languages.registerDefinitionProvider(
    { scheme: zipArchiveScheme },
    new TemplateQueryDefinitionProvider(
      cliServer,
      qs,
      dbm,
      contextualQueryStorageDir,
    ),
  );

  languages.registerReferenceProvider(
    { scheme: zipArchiveScheme },
    new TemplateQueryReferenceProvider(
      cliServer,
      qs,
      dbm,
      contextualQueryStorageDir,
    ),
  );

  const astViewer = new AstViewer();
  const printAstTemplateProvider = new TemplatePrintAstProvider(
    cliServer,
    qs,
    dbm,
    contextualQueryStorageDir,
  );
  const cfgTemplateProvider = new TemplatePrintCfgProvider(cliServer, dbm);

  ctx.subscriptions.push(astViewer);

  ctx.subscriptions.push(
    commandRunnerWithProgress(
      "codeQL.viewAst",
      async (
        progress: ProgressCallback,
        token: CancellationToken,
        selectedFile: Uri,
      ) =>
        await viewAst(
          astViewer,
          printAstTemplateProvider,
          progress,
          token,
          selectedFile,
        ),
      {
        cancellable: true,
        title: "Calculate AST",
      },
    ),
  );

  // Since we are tracking extension usage through commands, this command mirrors the "codeQL.viewAst" command
  ctx.subscriptions.push(
    commandRunnerWithProgress(
      "codeQL.viewAstContextExplorer",
      async (
        progress: ProgressCallback,
        token: CancellationToken,
        selectedFile: Uri,
      ) =>
        await viewAst(
          astViewer,
          printAstTemplateProvider,
          progress,
          token,
          selectedFile,
        ),
      {
        cancellable: true,
        title: "Calculate AST",
      },
    ),
  );

  // Since we are tracking extension usage through commands, this command mirrors the "codeQL.viewAst" command
  ctx.subscriptions.push(
    commandRunnerWithProgress(
      "codeQL.viewAstContextEditor",
      async (
        progress: ProgressCallback,
        token: CancellationToken,
        selectedFile: Uri,
      ) =>
        await viewAst(
          astViewer,
          printAstTemplateProvider,
          progress,
          token,
          selectedFile,
        ),
      {
        cancellable: true,
        title: "Calculate AST",
      },
    ),
  );

  ctx.subscriptions.push(
    commandRunnerWithProgress(
      "codeQL.viewCfg",
      async (progress: ProgressCallback, token: CancellationToken) => {
        const res = await cfgTemplateProvider.provideCfgUri(
          window.activeTextEditor?.document,
        );
        if (res) {
          await compileAndRunQuery(
            qs,
            qhm,
            databaseUI,
            localQueryResultsView,
            queryStorageDir,
            false,
            res[0],
            progress,
            token,
            undefined,
          );
        }
      },
      {
        title: "Calculating Control Flow Graph",
        cancellable: true,
      },
    ),
  );

  // Since we are tracking extension usage through commands, this command mirrors the "codeQL.viewCfg" command
  ctx.subscriptions.push(
    commandRunnerWithProgress(
      "codeQL.viewCfgContextExplorer",
      async (progress: ProgressCallback, token: CancellationToken) => {
        const res = await cfgTemplateProvider.provideCfgUri(
          window.activeTextEditor?.document,
        );
        if (res) {
          await compileAndRunQuery(
            qs,
            qhm,
            databaseUI,
            localQueryResultsView,
            queryStorageDir,
            false,
            res[0],
            progress,
            token,
            undefined,
          );
        }
      },
      {
        title: "Calculating Control Flow Graph",
        cancellable: true,
      },
    ),
  );

  // Since we are tracking extension usage through commands, this command mirrors the "codeQL.viewCfg" command
  ctx.subscriptions.push(
    commandRunnerWithProgress(
      "codeQL.viewCfgContextEditor",
      async (progress: ProgressCallback, token: CancellationToken) => {
        const res = await cfgTemplateProvider.provideCfgUri(
          window.activeTextEditor?.document,
        );
        if (res) {
          await compileAndRunQuery(
            qs,
            qhm,
            databaseUI,
            localQueryResultsView,
            queryStorageDir,
            false,
            res[0],
            progress,
            token,
            undefined,
          );
        }
      },
      {
        title: "Calculating Control Flow Graph",
        cancellable: true,
      },
    ),
  );

  const mockServer = new VSCodeMockGitHubApiServer(ctx);
  ctx.subscriptions.push(mockServer);
  ctx.subscriptions.push(
    commandRunner(
      "codeQL.mockGitHubApiServer.startRecording",
      async () => await mockServer.startRecording(),
    ),
  );
  ctx.subscriptions.push(
    commandRunner(
      "codeQL.mockGitHubApiServer.saveScenario",
      async () => await mockServer.saveScenario(),
    ),
  );
  ctx.subscriptions.push(
    commandRunner(
      "codeQL.mockGitHubApiServer.cancelRecording",
      async () => await mockServer.cancelRecording(),
    ),
  );
  ctx.subscriptions.push(
    commandRunner(
      "codeQL.mockGitHubApiServer.loadScenario",
      async () => await mockServer.loadScenario(),
    ),
  );
  ctx.subscriptions.push(
    commandRunner(
      "codeQL.mockGitHubApiServer.unloadScenario",
      async () => await mockServer.unloadScenario(),
    ),
  );

  await commands.executeCommand("codeQLDatabases.removeOrphanedDatabases");

  void extLogger.log("Reading query history");
  await qhm.readQueryHistory();

  void extLogger.log("Successfully finished extension initialization.");

  return {
    ctx,
    cliServer,
    qs,
    distributionManager,
    databaseManager: dbm,
    databaseUI,
    variantAnalysisManager,
    dispose: () => {
      ctx.subscriptions.forEach((d) => d.dispose());
    },
  };
}

async function showResultsForComparison(
  compareView: CompareView,
  from: CompletedLocalQueryInfo,
  to: CompletedLocalQueryInfo,
): Promise<void> {
  try {
    await compareView.showResults(from, to);
  } catch (e) {
    void showAndLogExceptionWithTelemetry(
      redactableError(asError(e))`Failed to show results: ${getErrorMessage(
        e,
      )}`,
    );
  }
}

async function previewQueryHelp(
  cliServer: CodeQLCliServer,
  qhelpTmpDir: DirResult,
  selectedQuery: Uri,
): Promise<void> {
  // selectedQuery is unpopulated when executing through the command palette
  const pathToQhelp = selectedQuery
    ? selectedQuery.fsPath
    : window.activeTextEditor?.document.uri.fsPath;
  if (pathToQhelp) {
    // Create temporary directory
    const relativePathToMd = `${basename(pathToQhelp, ".qhelp")}.md`;
    const absolutePathToMd = join(qhelpTmpDir.name, relativePathToMd);
    const uri = Uri.file(absolutePathToMd);
    try {
      await cliServer.generateQueryHelp(pathToQhelp, absolutePathToMd);
      await commands.executeCommand("markdown.showPreviewToSide", uri);
    } catch (e) {
      const errorMessage = getErrorMessage(e).includes(
        "Generating qhelp in markdown",
      )
        ? redactableError`Could not generate markdown from ${pathToQhelp}: Bad formatting in .qhelp file.`
        : redactableError`Could not open a preview of the generated file (${absolutePathToMd}).`;
      void showAndLogExceptionWithTelemetry(errorMessage, {
        fullMessage: `${errorMessage}\n${getErrorMessage(e)}`,
      });
    }
  }
}

async function openReferencedFile(
  qs: QueryRunner,
  cliServer: CodeQLCliServer,
  selectedQuery: Uri,
): Promise<void> {
  // If no file is selected, the path of the file in the editor is selected
  const path =
    selectedQuery?.fsPath || window.activeTextEditor?.document.uri.fsPath;
  if (qs !== undefined && path) {
    const resolved = await cliServer.resolveQlref(path);
    const uri = Uri.file(resolved.resolvedPath);
    await window.showTextDocument(uri, { preview: false });
  }
}

async function viewAst(
  astViewer: AstViewer,
  printAstTemplateProvider: TemplatePrintAstProvider,
  progress: ProgressCallback,
  token: CancellationToken,
  selectedFile: Uri,
): Promise<void> {
  const ast = await printAstTemplateProvider.provideAst(
    progress,
    token,
    selectedFile ?? window.activeTextEditor?.document.uri,
  );
  if (ast) {
    astViewer.updateRoots(await ast.getRoots(), ast.db, ast.fileName);
  }
}

function addUnhandledRejectionListener() {
  const handler = (error: unknown) => {
    // This listener will be triggered for errors from other extensions as
    // well as errors from this extension. We don't want to flood the user
    // with popups about errors from other extensions, and we don't want to
    // report them in our telemetry.
    //
    // The stack trace gets redacted before being sent as telemetry, but at
    // this point in the code we have the full unredacted information.
    const isFromThisExtension =
      extension && getErrorStack(error).includes(extension.extensionPath);

    if (isFromThisExtension) {
      const message = redactableError(
        asError(error),
      )`Unhandled error: ${getErrorMessage(error)}`;
      // Add a catch so that showAndLogExceptionWithTelemetry fails, we avoid
      // triggering "unhandledRejection" and avoid an infinite loop
      showAndLogExceptionWithTelemetry(message).catch(
        (telemetryError: unknown) => {
          void extLogger.log(
            `Failed to send error telemetry: ${getErrorMessage(
              telemetryError,
            )}`,
          );
          void extLogger.log(message.fullMessage);
        },
      );
    }
  };

  // "uncaughtException" will trigger whenever an exception reaches the top level.
  // This covers extension initialization and any code within a `setTimeout`.
  // Notably this does not include exceptions thrown when executing commands,
  // because `commandRunner` wraps the command body and handles errors.
  process.addListener("uncaughtException", handler);

  // "unhandledRejection" will trigger whenever any promise is rejected and it is
  // not handled by a "catch" somewhere in the promise chain. This includes when
  // a promise is used with the "void" operator.
  process.addListener("unhandledRejection", handler);
}

async function createQueryServer(
  qlConfigurationListener: QueryServerConfigListener,
  cliServer: CodeQLCliServer,
  ctx: ExtensionContext,
): Promise<QueryRunner> {
  const qsOpts = {
    logger: queryServerLogger,
    contextStoragePath: getContextStoragePath(ctx),
  };
  const progressCallback = (
    task: (
      progress: ProgressReporter,
      token: CancellationToken,
    ) => Thenable<void>,
  ) =>
    Window.withProgress(
      { title: "CodeQL query server", location: ProgressLocation.Window },
      task,
    );
  if (await cliServer.cliConstraints.supportsNewQueryServer()) {
    const qs = new QueryServerClient(
      qlConfigurationListener,
      cliServer,
      qsOpts,
      progressCallback,
    );
    ctx.subscriptions.push(qs);
    await qs.startQueryServer();
    return new NewQueryRunner(qs);
  } else {
    const qs = new LegacyQueryServerClient(
      qlConfigurationListener,
      cliServer,
      qsOpts,
      progressCallback,
    );
    ctx.subscriptions.push(qs);
    await qs.startQueryServer();
    return new LegacyQueryRunner(qs);
  }
}

function getContextStoragePath(ctx: ExtensionContext) {
  return ctx.storageUri?.fsPath || ctx.globalStorageUri.fsPath;
}

async function initializeLogging(ctx: ExtensionContext): Promise<void> {
  ctx.subscriptions.push(extLogger);
  ctx.subscriptions.push(queryServerLogger);
  ctx.subscriptions.push(ideServerLogger);
}

const checkForUpdatesCommand = "codeQL.checkForUpdatesToCLI";

const avoidVersionCheck = "avoid-version-check-at-startup";
const lastVersionChecked = "last-version-checked";
async function assertVSCodeVersionGreaterThan(
  minVersion: string,
  ctx: ExtensionContext,
) {
  // Check if we should reset the version check.
  const lastVersion = await ctx.globalState.get(lastVersionChecked);
  await ctx.globalState.update(lastVersionChecked, vscodeVersion);

  if (lastVersion !== minVersion) {
    // In this case, the version has changed since the last time we checked.
    // If the user has previously opted out of this check, then user has updated their
    // vscode instance since then, so we should check again. Any future warning would
    // be for a different version of vscode.
    await ctx.globalState.update(avoidVersionCheck, false);
  }
  if (await ctx.globalState.get(avoidVersionCheck)) {
    return;
  }
  try {
    const parsedVersion = parse(vscodeVersion);
    const parsedMinVersion = parse(minVersion);
    if (!parsedVersion || !parsedMinVersion) {
      void showAndLogWarningMessage(
        `Could not do a version check of vscode because could not parse version number: actual vscode version ${vscodeVersion} or minimum supported vscode version ${minVersion}.`,
      );
      return;
    }

    if (lt(parsedVersion, parsedMinVersion)) {
      const message = `The CodeQL extension requires VS Code version ${minVersion} or later. Current version is ${vscodeVersion}. Please update VS Code to get the latest features of CodeQL.`;
      const result = await showBinaryChoiceDialog(
        message,
        false,
        "OK",
        "Don't show again",
      );
      if (!result) {
        await ctx.globalState.update(avoidVersionCheck, true);
      }
    }
  } catch (e) {
    void showAndLogWarningMessage(
      `Could not do a version check because of an error: ${getErrorMessage(e)}`,
    );
  }
}<|MERGE_RESOLUTION|>--- conflicted
+++ resolved
@@ -843,78 +843,6 @@
   }
 
   ctx.subscriptions.push(
-<<<<<<< HEAD
-    commandRunner("codeQL.exportSelectedVariantAnalysisResults", async () => {
-      await exportSelectedVariantAnalysisResults(variantAnalysisManager, qhm);
-    }),
-=======
-    commandRunner(
-      "codeQL.copyVariantAnalysisRepoList",
-      async (
-        variantAnalysisId: number,
-        filterSort?: RepositoriesFilterSortStateWithIds,
-      ) => {
-        await variantAnalysisManager.copyRepoListToClipboard(
-          variantAnalysisId,
-          filterSort,
-        );
-      },
-    ),
-  );
-
-  ctx.subscriptions.push(
-    commandRunner(
-      "codeQL.monitorVariantAnalysis",
-      async (variantAnalysis: VariantAnalysis, token: CancellationToken) => {
-        await variantAnalysisManager.monitorVariantAnalysis(
-          variantAnalysis,
-          token,
-        );
-      },
-    ),
-  );
-
-  ctx.subscriptions.push(
-    commandRunner(
-      "codeQL.autoDownloadVariantAnalysisResult",
-      async (
-        scannedRepo: VariantAnalysisScannedRepository,
-        variantAnalysisSummary: VariantAnalysis,
-        token: CancellationToken,
-      ) => {
-        await variantAnalysisManager.enqueueDownload(
-          scannedRepo,
-          variantAnalysisSummary,
-          token,
-        );
-      },
-    ),
-  );
-
-  ctx.subscriptions.push(
-    commandRunner(
-      "codeQL.loadVariantAnalysisRepoResults",
-      async (variantAnalysisId: number, repositoryFullName: string) => {
-        await variantAnalysisManager.loadResults(
-          variantAnalysisId,
-          repositoryFullName,
-        );
-      },
-    ),
-  );
-
-  // The "openVariantAnalysisView" command is internal-only.
-  ctx.subscriptions.push(
-    commandRunner(
-      "codeQL.openVariantAnalysisView",
-      async (variantAnalysisId: number) => {
-        await variantAnalysisManager.showView(variantAnalysisId);
-      },
-    ),
->>>>>>> 2334e4e7
-  );
-
-  ctx.subscriptions.push(
     commandRunner("codeQL.openReferencedFile", async (selectedQuery: Uri) => {
       await openReferencedFile(qs, cliServer, selectedQuery);
     }),
