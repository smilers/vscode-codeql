--- conflicted
+++ resolved
@@ -89,12 +89,8 @@
 import { TestUIService } from "./test-ui";
 import { CompareView } from "./compare/compare-view";
 import { initializeTelemetry } from "./telemetry";
-<<<<<<< HEAD
-import { commandRunner, commandRunnerWithProgress } from "./commandRunner";
+import { commandRunner } from "./commandRunner";
 import { ProgressCallback, withProgress } from "./progress";
-=======
-import { commandRunner, ProgressCallback, withProgress } from "./commandRunner";
->>>>>>> 88a9ecbe
 import { CodeQlStatusBarHandler } from "./status-bar";
 import { getPackagingCommands } from "./packaging";
 import { HistoryItemLabelProvider } from "./query-history/history-item-label-provider";
