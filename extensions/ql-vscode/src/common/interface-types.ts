import * as sarif from "sarif";
import {
<<<<<<< HEAD
=======
  RawResultSet,
  ResultRow,
  ResultSetSchema,
  ResolvableLocationValue,
  BqrsColumn,
} from "../common/bqrs-cli-types";
import {
>>>>>>> 9cb4d233
  VariantAnalysis,
  VariantAnalysisScannedRepositoryResult,
  VariantAnalysisScannedRepositoryState,
} from "../variant-analysis/shared/variant-analysis";
import {
  RepositoriesFilterSortState,
  RepositoriesFilterSortStateWithIds,
} from "../variant-analysis/shared/variant-analysis-filter-sort";
import { ErrorLike } from "../common/errors";
import { DataFlowPaths } from "../variant-analysis/shared/data-flow-paths";
import { Method } from "../model-editor/method";
import { ModeledMethod } from "../model-editor/modeled-method";
import {
  MethodModelingPanelViewState,
  ModelEditorViewState,
} from "../model-editor/shared/view-state";
import { Mode } from "../model-editor/shared/mode";
import { QueryLanguage } from "./query-language";
import {
  Column,
  RawResultSet,
  Row,
  UrlValueResolvable,
} from "./raw-result-types";

/**
 * This module contains types and code that are shared between
 * the webview and the extension.
 */

export const SELECT_TABLE_NAME = "#select";
export const ALERTS_TABLE_NAME = "alerts";
export const GRAPH_TABLE_NAME = "graph";

type RawTableResultSet = {
  t: "RawResultSet";
  resultSet: RawResultSet;
};

export type InterpretedResultSet<T> = {
  t: "InterpretedResultSet";
  name: string;
  interpretation: InterpretationT<T>;
};

export type ResultSet =
  | RawTableResultSet
  | InterpretedResultSet<InterpretationData>;

/**
 * Only ever show this many rows in a raw result table.
 */
export const RAW_RESULTS_LIMIT = 10000;

export interface DatabaseInfo {
  name: string;
  databaseUri: string;
  language?: QueryLanguage;
}

/** Arbitrary query metadata */
export interface QueryMetadata {
  name?: string;
  description?: string;
  id?: string;
  kind?: string;
  scored?: string;
}

export type SarifInterpretationData = {
  t: "SarifInterpretationData";
  /**
   * sortState being undefined means don't sort, just present results in the order
   * they appear in the sarif file.
   */
  sortState?: InterpretedResultsSortState;
} & sarif.Log;

export type GraphInterpretationData = {
  t: "GraphInterpretationData";
  dot: string[];
};

type InterpretationData = SarifInterpretationData | GraphInterpretationData;

interface InterpretationT<T> {
  sourceLocationPrefix: string;
  numTruncatedResults: number;
  numTotalResults: number;
  data: T;
}

export type Interpretation = InterpretationT<InterpretationData>;

export interface ResultsPaths {
  resultsPath: string;
  interpretedResultsPath: string;
}

export interface SortedResultSetInfo {
  resultsPath: string;
  sortState: RawResultsSortState;
}

export type SortedResultsMap = { [resultSet: string]: SortedResultSetInfo };

/**
 * A message to indicate that the results are being updated.
 *
 * As a result of receiving this message, listeners might want to display a loading indicator.
 */
interface ResultsUpdatingMsg {
  t: "resultsUpdating";
}

/**
 * Message to set the initial state of the results view with a new
 * query.
 */
interface SetStateMsg {
  t: "setState";
  resultsPath: string;
  origResultsPaths: ResultsPaths;
  sortedResultsMap: SortedResultsMap;
  interpretation: undefined | Interpretation;
  database: DatabaseInfo;
  metadata?: QueryMetadata;
  queryName: string;
  queryPath: string;
  /**
   * Whether to keep displaying the old results while rendering the new results.
   *
   * This is useful to prevent properties like scroll state being lost when rendering the sorted results after sorting a column.
   */
  shouldKeepOldResultsWhileRendering: boolean;

  /**
   * An experimental way of providing results from the extension.
   * Should be in the WebviewParsedResultSets branch of the type
   * unless config.EXPERIMENTAL_BQRS_SETTING is set to true.
   */
  parsedResultSets: ParsedResultSets;
}

/**
 * Message indicating that the results view should display interpreted
 * results.
 */
interface ShowInterpretedPageMsg {
  t: "showInterpretedPage";
  interpretation: Interpretation;
  database: DatabaseInfo;
  metadata?: QueryMetadata;
  pageNumber: number;
  numPages: number;
  pageSize: number;
  resultSetNames: string[];
  queryName: string;
  queryPath: string;
}

export const enum NavigationDirection {
  up = "up",
  down = "down",
  left = "left",
  right = "right",
}

/** Move up, down, left, or right in the result viewer. */
export interface NavigateMsg {
  t: "navigate";
  direction: NavigationDirection;
}

/**
 * A message indicating that the results view should untoggle the
 * "Show results in Problems view" checkbox.
 */
interface UntoggleShowProblemsMsg {
  t: "untoggleShowProblems";
}

/**
 * A message sent into the results view.
 */
export type IntoResultsViewMsg =
  | ResultsUpdatingMsg
  | SetStateMsg
  | ShowInterpretedPageMsg
  | NavigateMsg
  | UntoggleShowProblemsMsg;

/**
 * A message sent from the results view.
 */
export type FromResultsViewMsg =
  | CommonFromViewMessages
  | ViewSourceFileMsg
  | ToggleDiagnostics
  | ChangeRawResultsSortMsg
  | ChangeInterpretedResultsSortMsg
  | ChangePage
  | OpenFileMsg;

/**
 * Message from the results view to open a database source
 * file at the provided location.
 */
interface ViewSourceFileMsg {
  t: "viewSourceFile";
  loc: UrlValueResolvable;
  databaseUri: string;
}

/**
 * Message from the results view to open a file in an editor.
 */
interface OpenFileMsg {
  t: "openFile";
  /* Full path to the file to open. */
  filePath: string;
}

/**
 * Message from the results view to toggle the display of
 * query diagnostics.
 */
interface ToggleDiagnostics {
  t: "toggleDiagnostics";
  databaseUri: string;
  metadata?: QueryMetadata;
  origResultsPaths: ResultsPaths;
  visible: boolean;
  kind?: string;
}

/**
 * Message from a view signal that loading is complete.
 */
interface ViewLoadedMsg {
  t: "viewLoaded";
  viewName: string;
}

interface TelemetryMessage {
  t: "telemetry";
  action: string;
}

interface UnhandledErrorMessage {
  t: "unhandledError";
  error: ErrorLike;
}

type CommonFromViewMessages =
  | ViewLoadedMsg
  | TelemetryMessage
  | UnhandledErrorMessage;

/**
 * Message from the results view to signal a request to change the
 * page.
 */
interface ChangePage {
  t: "changePage";
  pageNumber: number; // 0-indexed, displayed to the user as 1-indexed
  selectedTable: string;
}

export enum SortDirection {
  asc,
  desc,
}

export interface RawResultsSortState {
  columnIndex: number;
  sortDirection: SortDirection;
}

type InterpretedResultsSortColumn = "alert-message";

export interface InterpretedResultsSortState {
  sortBy: InterpretedResultsSortColumn;
  sortDirection: SortDirection;
}

/**
 * Message from the results view to request a sorting change.
 */
interface ChangeRawResultsSortMsg {
  t: "changeSort";
  resultSetName: string;
  /**
   * sortState being undefined means don't sort, just present results in the order
   * they appear in the sarif file.
   */
  sortState?: RawResultsSortState;
}

/**
 * Message from the results view to request a sorting change in interpreted results.
 */
interface ChangeInterpretedResultsSortMsg {
  t: "changeInterpretedSort";
  /**
   * sortState being undefined means don't sort, just present results in the order
   * they appear in the sarif file.
   */
  sortState?: InterpretedResultsSortState;
}

/**
 * Message from the compare view to the extension.
 */
export type FromCompareViewMessage =
  | CommonFromViewMessages
  | ChangeCompareMessage
  | ViewSourceFileMsg
  | OpenQueryMessage;

/**
 * Message from the compare view to request opening a query.
 */
interface OpenQueryMessage {
  readonly t: "openQuery";
  readonly kind: "from" | "to";
}

/**
 * Message from the compare view to request changing the result set to compare.
 */
interface ChangeCompareMessage {
  t: "changeCompare";
  newResultSetName: string;
}

export type ToCompareViewMessage =
  | SetComparisonQueryInfoMessage
  | SetComparisonsMessage;

/**
 * Message to the compare view that sets the metadata of the compared queries.
 */
export interface SetComparisonQueryInfoMessage {
  readonly t: "setComparisonQueryInfo";
  readonly stats: {
    fromQuery?: {
      name: string;
      status: string;
      time: string;
    };
    toQuery?: {
      name: string;
      status: string;
      time: string;
    };
  };
  readonly databaseUri: string;
  readonly commonResultSetNames: string[];
}

/**
 * Message to the compare view that specifies the query results to compare.
 */
export interface SetComparisonsMessage {
  readonly t: "setComparisons";
  readonly currentResultSetName: string;
  readonly result: QueryCompareResult | undefined;
  readonly message: string | undefined;
}

type QueryCompareResult = RawQueryCompareResult | InterpretedQueryCompareResult;

/**
 * from is the set of rows that have changes in the "from" query.
 * to is the set of rows that have changes in the "to" query.
 */
<<<<<<< HEAD
export type QueryCompareResult = {
  from: Row[];
  to: Row[];
=======
export type RawQueryCompareResult = {
  kind: "raw";
  columns: readonly BqrsColumn[];
  from: ResultRow[];
  to: ResultRow[];
>>>>>>> 9cb4d233
};

/**
 * from is the set of results that have changes in the "from" query.
 * to is the set of results that have changes in the "to" query.
 */
type InterpretedQueryCompareResult = {
  kind: "interpreted";
  sourceLocationPrefix: string;
  from: sarif.Result[];
  to: sarif.Result[];
};

/**
 * Extract the name of the default result. Prefer returning
 * 'alerts', or '#select'. Otherwise return the first in the list.
 *
 * Note that this is the only function in this module. It must be
 * placed here since it is shared across the webview boundary.
 *
 * We should consider moving to a separate module to ensure this
 * one is types only.
 *
 * @param resultSetNames
 */
export function getDefaultResultSetName(
  resultSetNames: readonly string[],
): string {
  // Choose first available result set from the array
  return [
    ALERTS_TABLE_NAME,
    GRAPH_TABLE_NAME,
    SELECT_TABLE_NAME,
    resultSetNames[0],
  ].filter((resultSetName) => resultSetNames.includes(resultSetName))[0];
}

export interface ParsedResultSets {
  pageNumber: number;
  pageSize: number;
  numPages: number;
  numInterpretedPages: number;
  selectedTable?: string; // when undefined, means 'show default table'
  resultSetNames: string[];
  resultSet: ResultSet;
}

interface SetVariantAnalysisMessage {
  t: "setVariantAnalysis";
  variantAnalysis: VariantAnalysis;
}

interface SetFilterSortStateMessage {
  t: "setFilterSortState";
  filterSortState: RepositoriesFilterSortState;
}

export type VariantAnalysisState = {
  variantAnalysisId: number;
};

interface SetRepoResultsMessage {
  t: "setRepoResults";
  repoResults: VariantAnalysisScannedRepositoryResult[];
}

interface SetRepoStatesMessage {
  t: "setRepoStates";
  repoStates: VariantAnalysisScannedRepositoryState[];
}

interface RequestRepositoryResultsMessage {
  t: "requestRepositoryResults";
  repositoryFullName: string;
}

interface OpenQueryFileMessage {
  t: "openQueryFile";
}

interface OpenQueryTextMessage {
  t: "openQueryText";
}

interface CopyRepositoryListMessage {
  t: "copyRepositoryList";
  filterSort?: RepositoriesFilterSortStateWithIds;
}

interface ExportResultsMessage {
  t: "exportResults";
  filterSort?: RepositoriesFilterSortStateWithIds;
}

interface OpenLogsMessage {
  t: "openLogs";
}

interface CancelVariantAnalysisMessage {
  t: "cancelVariantAnalysis";
}

interface ShowDataFlowPathsMessage {
  t: "showDataFlowPaths";
  dataFlowPaths: DataFlowPaths;
}

export type ToVariantAnalysisMessage =
  | SetVariantAnalysisMessage
  | SetFilterSortStateMessage
  | SetRepoResultsMessage
  | SetRepoStatesMessage;

export type FromVariantAnalysisMessage =
  | CommonFromViewMessages
  | RequestRepositoryResultsMessage
  | OpenQueryFileMessage
  | OpenQueryTextMessage
  | CopyRepositoryListMessage
  | ExportResultsMessage
  | OpenLogsMessage
  | CancelVariantAnalysisMessage
  | ShowDataFlowPathsMessage;

interface SetDataFlowPathsMessage {
  t: "setDataFlowPaths";
  dataFlowPaths: DataFlowPaths;
}

export type ToDataFlowPathsMessage = SetDataFlowPathsMessage;

export type FromDataFlowPathsMessage = CommonFromViewMessages;

interface SetExtensionPackStateMessage {
  t: "setModelEditorViewState";
  viewState: ModelEditorViewState;
}

interface SetMethodsMessage {
  t: "setMethods";
  methods: Method[];
}

interface SetModeledMethodsMessage {
  t: "setModeledMethods";
  methods: Record<string, ModeledMethod[]>;
}

interface SetModifiedMethodsMessage {
  t: "setModifiedMethods";
  methodSignatures: string[];
}

interface SetInProgressMethodsMessage {
  t: "setInProgressMethods";
  methods: string[];
}

interface SwitchModeMessage {
  t: "switchMode";
  mode: Mode;
}

interface JumpToMethodMessage {
  t: "jumpToMethod";
  methodSignature: string;
}

interface OpenDatabaseMessage {
  t: "openDatabase";
}

interface OpenExtensionPackMessage {
  t: "openExtensionPack";
}

interface RefreshMethods {
  t: "refreshMethods";
}

interface SaveModeledMethods {
  t: "saveModeledMethods";
  methodSignatures?: string[];
}

interface GenerateMethodMessage {
  t: "generateMethod";
}

interface GenerateMethodsFromLlmMessage {
  t: "generateMethodsFromLlm";
  packageName: string;
  methodSignatures: string[];
}

interface StopGeneratingMethodsFromLlmMessage {
  t: "stopGeneratingMethodsFromLlm";
  packageName: string;
}

interface ModelDependencyMessage {
  t: "modelDependency";
}

interface HideModeledMethodsMessage {
  t: "hideModeledMethods";
  hideModeledMethods: boolean;
}

interface SetMultipleModeledMethodsMessage {
  t: "setMultipleModeledMethods";
  methodSignature: string;
  modeledMethods: ModeledMethod[];
}

interface SetInModelingModeMessage {
  t: "setInModelingMode";
  inModelingMode: boolean;
}

interface SetInProgressMessage {
  t: "setInProgress";
  inProgress: boolean;
}

interface RevealMethodMessage {
  t: "revealMethod";
  methodSignature: string;
}

export type ToModelEditorMessage =
  | SetExtensionPackStateMessage
  | SetMethodsMessage
  | SetModeledMethodsMessage
  | SetModifiedMethodsMessage
  | SetInProgressMethodsMessage
  | RevealMethodMessage;

export type FromModelEditorMessage =
  | CommonFromViewMessages
  | SwitchModeMessage
  | RefreshMethods
  | OpenDatabaseMessage
  | OpenExtensionPackMessage
  | JumpToMethodMessage
  | SaveModeledMethods
  | GenerateMethodMessage
  | GenerateMethodsFromLlmMessage
  | StopGeneratingMethodsFromLlmMessage
  | ModelDependencyMessage
  | HideModeledMethodsMessage
  | SetMultipleModeledMethodsMessage;

interface RevealInEditorMessage {
  t: "revealInModelEditor";
  method: Method;
}

interface StartModelingMessage {
  t: "startModeling";
}

export type FromMethodModelingMessage =
  | CommonFromViewMessages
  | SetMultipleModeledMethodsMessage
  | RevealInEditorMessage
  | StartModelingMessage;

interface SetMethodModelingPanelViewStateMessage {
  t: "setMethodModelingPanelViewState";
  viewState: MethodModelingPanelViewState;
}

interface SetMethodMessage {
  t: "setMethod";
  method: Method | undefined;
}

interface SetMethodModifiedMessage {
  t: "setMethodModified";
  isModified: boolean;
}

interface SetSelectedMethodMessage {
  t: "setSelectedMethod";
  method: Method;
  modeledMethods: ModeledMethod[];
  isModified: boolean;
  isInProgress: boolean;
}

export type ToMethodModelingMessage =
  | SetMethodModelingPanelViewStateMessage
  | SetMethodMessage
  | SetMultipleModeledMethodsMessage
  | SetMethodModifiedMessage
  | SetSelectedMethodMessage
  | SetInModelingModeMessage
  | SetInProgressMessage;<|MERGE_RESOLUTION|>--- conflicted
+++ resolved
@@ -1,15 +1,5 @@
 import * as sarif from "sarif";
 import {
-<<<<<<< HEAD
-=======
-  RawResultSet,
-  ResultRow,
-  ResultSetSchema,
-  ResolvableLocationValue,
-  BqrsColumn,
-} from "../common/bqrs-cli-types";
-import {
->>>>>>> 9cb4d233
   VariantAnalysis,
   VariantAnalysisScannedRepositoryResult,
   VariantAnalysisScannedRepositoryState,
@@ -387,17 +377,11 @@
  * from is the set of rows that have changes in the "from" query.
  * to is the set of rows that have changes in the "to" query.
  */
-<<<<<<< HEAD
-export type QueryCompareResult = {
+export type RawQueryCompareResult = {
+  kind: "raw";
+  columns: readonly Column[];
   from: Row[];
   to: Row[];
-=======
-export type RawQueryCompareResult = {
-  kind: "raw";
-  columns: readonly BqrsColumn[];
-  from: ResultRow[];
-  to: ResultRow[];
->>>>>>> 9cb4d233
 };
 
 /**
