--- conflicted
+++ resolved
@@ -26,11 +26,8 @@
 import { DatabaseItem } from "../local-databases";
 import { CodeQLCliServer } from "../cli";
 import { asError, assertNever, getErrorMessage } from "../pure/helpers-pure";
-<<<<<<< HEAD
 import { ResolvableLocationValue } from "../pure/bqrs-cli-types";
 import { showResolvableLocation } from "../interface-utils";
-=======
->>>>>>> 20e93702
 import { decodeBqrsToExternalApiUsages } from "./bqrs";
 import { redactableError } from "../pure/errors";
 import { createDataExtensionYaml, loadDataExtensionYaml } from "./yaml";
@@ -80,20 +77,15 @@
         await this.onWebViewLoaded();
 
         break;
-<<<<<<< HEAD
       case "jumpToUsage":
         await this.jumpToUsage(msg.location);
 
         break;
-      case "applyDataExtensionYaml":
-        await this.saveYaml(msg.yaml);
-=======
       case "saveModeledMethods":
         await this.saveModeledMethods(
           msg.externalApiUsages,
           msg.modeledMethods,
         );
->>>>>>> 20e93702
         await this.loadExternalApiUsages();
 
         break;
@@ -111,7 +103,6 @@
     ]);
   }
 
-<<<<<<< HEAD
   protected async jumpToUsage(
     location: ResolvableLocationValue,
   ): Promise<void> {
@@ -132,13 +123,10 @@
     }
   }
 
-  protected async saveYaml(yaml: string): Promise<void> {
-=======
   protected async saveModeledMethods(
     externalApiUsages: ExternalApiUsage[],
     modeledMethods: Record<string, ModeledMethod>,
   ): Promise<void> {
->>>>>>> 20e93702
     const modelFilename = this.calculateModelFilename();
     if (!modelFilename) {
       return;
