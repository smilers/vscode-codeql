--- conflicted
+++ resolved
@@ -5,12 +5,9 @@
 import { QueryRunner } from "../queryRunner";
 import { DatabaseManager } from "../local-databases";
 import { extLogger } from "../common";
-<<<<<<< HEAD
-import { App } from "../common/app";
-=======
 import { ensureDir } from "fs-extra";
 import { join } from "path";
->>>>>>> 478d6837
+import { App } from "../common/app";
 
 export class DataExtensionsEditorModule {
   private readonly queryStorageDir: string;
@@ -31,6 +28,7 @@
 
   public static async initialize(
     ctx: ExtensionContext,
+    app: App,
     databaseManager: DatabaseManager,
     cliServer: CodeQLCliServer,
     queryRunner: QueryRunner,
@@ -38,6 +36,7 @@
   ): Promise<DataExtensionsEditorModule> {
     const dataExtensionsEditorModule = new DataExtensionsEditorModule(
       ctx,
+      app,
       databaseManager,
       cliServer,
       queryRunner,
