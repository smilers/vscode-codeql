--- conflicted
+++ resolved
@@ -1,25 +1,16 @@
 import { TreeView, window } from "vscode";
 import { DisposableObject } from "../../common/disposable-object";
-<<<<<<< HEAD
 import {
   ModelDetailsDataProvider,
   ModelDetailsTreeViewItem,
 } from "./model-details-data-provider";
 import { ExternalApiUsage, Usage } from "../external-api-usage";
-=======
-import { ModelDetailsDataProvider } from "./model-details-data-provider";
->>>>>>> 21711477
 import { DatabaseItem } from "../../databases/local-databases";
-import { ExternalApiUsage, Usage } from "../external-api-usage";
 import { CodeQLCliServer } from "../../codeql-cli/cli";
 
 export class ModelDetailsPanel extends DisposableObject {
   private readonly dataProvider: ModelDetailsDataProvider;
-<<<<<<< HEAD
   private readonly treeView: TreeView<ModelDetailsTreeViewItem>;
-=======
-  private readonly treeView: TreeView<ExternalApiUsage | Usage>;
->>>>>>> 21711477
 
   public constructor(cliServer: CodeQLCliServer) {
     super();
