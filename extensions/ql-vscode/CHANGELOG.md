--- conflicted
+++ resolved
@@ -5,11 +5,8 @@
 - Add settings `codeQL.variantAnalysis.defaultResultsFilter` and `codeQL.variantAnalysis.defaultResultsSort` for configuring how variant analysis results are filtered and sorted in the results view. The default is to show all repositories, and to sort by the number of results. [#2392](https://github.com/github/vscode-codeql/pull/2392)
 - Fix bug to ensure error messages have complete stack trace in message logs. [#2425](https://github.com/github/vscode-codeql/pull/2425)
 - Fix bug where the `CodeQL: Compare Query` command did not work for comparing quick-eval queries. [#2422](https://github.com/github/vscode-codeql/pull/2422)
-<<<<<<< HEAD
+- Update text of copy and export buttons in variant analysis results view to clarify that they only copy/export the selected/filtered results. [#2427](https://github.com/github/vscode-codeql/pull/2427)
 - Add warning when using unsupported CodeQL CLI version. [#2428](https://github.com/github/vscode-codeql/pull/2428)
-=======
-- Update text of copy and export buttons in variant analysis results view to clarify that they only copy/export the selected/filtered results. [#2427](https://github.com/github/vscode-codeql/pull/2427)
->>>>>>> 4ea1bb5f
 
 ## 1.8.4 - 3 May 2023
 
