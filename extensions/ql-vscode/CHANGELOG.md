# CodeQL for Visual Studio Code: Changelog

## [UNRELEASED]

## 1.7.2 - 14 October 2022

- Fix a bug where results created in older versions were thought to be unsuccessful. [#1605](https://github.com/github/vscode-codeql/pull/1605)

## 1.7.1 - 12 October 2022

- Fix a bug where it was not possible to add a database folder if the folder name starts with `db-`. [#1565](https://github.com/github/vscode-codeql/pull/1565)
<<<<<<< HEAD
- Add commands for navigating up, down, left, or right in the result viewer. Previously there were only commands for moving up and down the currently-selected path. We suggest binding keyboard shortcuts to these commands, for navigating the result viewer using the keyboard. [#1568](https://github.com/github/vscode-codeql/pull/1568)
=======
- Ensure the results view opens in an editor column beside the currently active editor. [#1557](https://github.com/github/vscode-codeql/pull/1557)
>>>>>>> 4e5abee2

## 1.7.0 - 20 September 2022

- Remove ability to download databases from LGTM. [#1467](https://github.com/github/vscode-codeql/pull/1467)
- Remove the ability to manually upgrade databases from the context menu on databases. Databases are non-destructively upgraded automatically so for most users this was not needed. For advanced users this is still available in the Command Palette. [#1501](https://github.com/github/vscode-codeql/pull/1501)
- Always restart the query server after a manual database upgrade. This avoids a bug in the query server where an invalid dbscheme was being retained in memory after an upgrade. [#1519](https://github.com/github/vscode-codeql/pull/1519)

## 1.6.12 - 1 September 2022

- Add ability for users to download databases directly from GitHub. [#1485](https://github.com/github/vscode-codeql/pull/1485)
- Fix a race condition that could cause a failure to open the evaluator log when running a query. [#1490](https://github.com/github/vscode-codeql/pull/1490)
- Fix an error when running a query with an older version of the CodeQL CLI. [#1490](https://github.com/github/vscode-codeql/pull/1490)

## 1.6.11 - 25 August 2022

No user facing changes.

## 1.6.10 - 9 August 2022

No user facing changes.

## 1.6.9 - 20 July 2022

No user facing changes.

## 1.6.8 - 29 June 2022

- Fix a bug where quick queries cannot be compiled if the core libraries are not in the workspace. [#1411](https://github.com/github/vscode-codeql/pull/1411)
- Fix a bug where quick evaluation of library files would display an error message when using CodeQL CLI v2.10.0. [#1412](https://github.com/github/vscode-codeql/pull/1412)

## 1.6.7 - 15 June 2022

- Prints end-of-query evaluator log summaries to the Query Log. [#1349](https://github.com/github/vscode-codeql/pull/1349)
- Be consistent about casing in Query History menu. [#1369](https://github.com/github/vscode-codeql/pull/1369)
- Fix quoting string columns in exported CSV results. [#1379](https://github.com/github/vscode-codeql/pull/1379)

## 1.6.6 - 17 May 2022

No user facing changes.

## 1.6.5 - 25 April 2022

- Re-enable publishing to open-vsx. [#1285](https://github.com/github/vscode-codeql/pull/1285)

## 1.6.4 - 6 April 2022

No user facing changes.

## 1.6.3 - 4 April 2022

- Fix a bug where the AST viewer was not synchronizing its selected node when the editor selection changes. [#1230](https://github.com/github/vscode-codeql/pull/1230)
- Avoid synchronizing the `codeQL.cli.executablePath` setting. [#1252](https://github.com/github/vscode-codeql/pull/1252)
- Open the directory in the finder/explorer (instead of just highlighting it) when running the "Open query directory" command from the query history view. [#1235](https://github.com/github/vscode-codeql/pull/1235)
- Ensure query label in the query history view changes are persisted across restarts. [#1235](https://github.com/github/vscode-codeql/pull/1235)
- Prints end-of-query evaluator log summaries to the Query Server Console. [#1264](https://github.com/github/vscode-codeql/pull/1264)

## 1.6.1 - 17 March 2022

No user facing changes.

## 1.6.0 - 7 March 2022

- Fix a bug where database upgrades could not be resolved if some of the target pack's dependencies are outside of the workspace. [#1138](https://github.com/github/vscode-codeql/pull/1138)
- Open the query server logs for query errors (instead of the extension log). This will make it easier to track down query errors. [#1158](https://github.com/github/vscode-codeql/pull/1158)
- Fix a bug where queries took a long time to run if there are no folders in the workspace. [#1157](https://github.com/github/vscode-codeql/pull/1157)
- [BREAKING CHANGE] The `codeQL.runningQueries.customLogDirectory` setting is deprecated and no longer has any function. Instead, all query log files will be stored in the query history directory, next to the query results. [#1178](https://github.com/github/vscode-codeql/pull/1178)
- Add a _Open query directory_ command for query items. This command opens the directory containing all artifacts for a query. [#1179](https://github.com/github/vscode-codeql/pull/1179)
- Add options to display evaluator logs for a given query run. Some information that was previously found in the query server output may now be found here. [#1186](https://github.com/github/vscode-codeql/pull/1186)

## 1.5.11 - 10 February 2022

- Fix a bug where invoking _View AST_ from the file explorer would not view the selected file. Instead it would view the active editor. Also, prevent the _View AST_ from appearing if the current selection includes a directory or multiple files. [#1113](https://github.com/github/vscode-codeql/pull/1113)
- Add query history items as soon as a query is run, including new icons for each history item. [#1094](https://github.com/github/vscode-codeql/pull/1094)
- Save query history items across restarts. Items will be saved for 30 days and can be overwritten by setting the `codeQL.queryHistory.ttl` configuration setting. [#1130](https://github.com/github/vscode-codeql/pull/1130)
- Allow in-progress query items to be cancelled from the query history view. [#1105](https://github.com/github/vscode-codeql/pull/1105)

## 1.5.10 - 25 January 2022

- Fix a bug where the results view moved column even when it was already visible. [#1070](https://github.com/github/vscode-codeql/pull/1070)
- Add packaging-related commands. _CodeQL: Download Packs_ downloads query packs from the package registry that can be run locally, and _CodeQL: Install Pack Dependencies_ installs dependencies for packs in your workspace. [#1076](https://github.com/github/vscode-codeql/pull/1076)

## 1.5.9 - 17 December 2021

- Avoid creating a third column when opening the results view. The results view will always open to the right of the active editor, unless the active editor is in the rightmost editor column. In that case open in the leftmost column. [#1037](https://github.com/github/vscode-codeql/pull/1037)
- Add a CodeLens to make the Quick Evaluation command more accessible. Click the `Quick Evaluation` prompt above a predicate definition in the editor to evaluate that predicate on its own. You can enable/disable this feature in the `codeQL.runningQueries.quickEvalCodelens` setting. [#1035](https://github.com/github/vscode-codeql/pull/1035) & [#1052](https://github.com/github/vscode-codeql/pull/1052)
- Fix a bug where the _Alerts_ option would show in the results view even if there is no alerts table available. [#1038](https://github.com/github/vscode-codeql/pull/1038)

## 1.5.8 - 2 December 2021

- Emit a more explicit error message when a user tries to add a database with an unzipped source folder to the workspace. [#1021](https://github.com/github/vscode-codeql/pull/1021)
- Ensure `src.zip` archives are used as the canonical source instead of `src` folders when importing databases. [#1025](https://github.com/github/vscode-codeql/pull/1025)

## 1.5.7 - 23 November 2021

- Fix the _CodeQL: Open Referenced File_ command for Windows systems. [#979](https://github.com/github/vscode-codeql/pull/979)
- Support large SARIF results files (>4GB) without crashing VS Code. [#1004](https://github.com/github/vscode-codeql/pull/1004)
- Fix a bug that shows 'Set current database' when hovering over the currently selected database in the databases view. [#976](https://github.com/github/vscode-codeql/pull/976)
- Fix a bug with importing large databases. Databases over 4GB can now be imported directly from LGTM or from a zip file. This functionality is only available when using CodeQL CLI version 2.6.0 or later. [#971](https://github.com/github/vscode-codeql/pull/971)
- Replace certain control codes (`U+0000` - `U+001F`) with their corresponding control labels (`U+2400` - `U+241F`) in the results view. [#963](https://github.com/github/vscode-codeql/pull/963)
- Allow case-insensitive project slugs for GitHub repositories when adding a CodeQL database from LGTM. [#978](https://github.com/github/vscode-codeql/pull/961)
- Add a _CodeQL: Preview Query Help_ command to generate Markdown previews of `.qhelp` query help files. This command should only be run in trusted workspaces. See [the CodeQL CLI docs](https://codeql.github.com/docs/codeql-cli/testing-query-help-files) for more information about query help. [#988](https://github.com/github/vscode-codeql/pull/988)
- Make "Open Referenced File" command accessible from the active editor menu. [#989](https://github.com/github/vscode-codeql/pull/989)
- Fix a bug where result set names in the result set drop-down were disappearing when viewing a sorted table. [#1007](https://github.com/github/vscode-codeql/pull/1007)
- Allow query result locations with 0 as the end column value. These are treated as the first column in the line. [#1002](https://github.com/github/vscode-codeql/pull/1002)

## 1.5.6 - 07 October 2021

- Add progress messages to LGTM download option. This makes the two-step process (selecting a project, then selecting a language) more clear. [#960](https://github.com/github/vscode-codeql/pull/960)
- Remove line about selecting a language from the dropdown when downloading database from LGTM. This makes the download progress visible when the popup is not expanded. [#957](https://github.com/github/vscode-codeql/pull/957)
- Fix a bug where copying the version information fails when a CodeQL CLI cannot be found. [#958](https://github.com/github/vscode-codeql/pull/958)
- Avoid a race condition when deleting databases that can cause occasional errors. [#959](https://github.com/github/vscode-codeql/pull/959)
- Update CodeQL logos. [#965](https://github.com/github/vscode-codeql/pull/965)

## 1.5.5 - 08 September 2021

- Fix bug where a query is sometimes run before the file is saved. [#947](https://github.com/github/vscode-codeql/pull/947)
- Fix broken contextual queries, including _View AST_. [#949](https://github.com/github/vscode-codeql/pull/949)

## 1.5.4 - 02 September 2021

- Add support for filename pattern in history view. [#930](https://github.com/github/vscode-codeql/pull/930)
- Add an option _View Results (CSV)_ to view the results of a non-alert query. The existing options for alert queries have been renamed to _View Alerts_ to avoid confusion. [#929](https://github.com/github/vscode-codeql/pull/929)
- Allow users to specify the number of paths to display for each alert. [#931](https://github.com/github/vscode-codeql/pull/931)
- Adjust pagination controls in _CodeQL Query Results_ to always be visible [#936](https://github.com/github/vscode-codeql/pull/936)
- Fix bug where _View AST_ fails due to recent refactoring in the standard library and query packs. [#939](https://github.com/github/vscode-codeql/pull/939)

## 1.5.3 - 18 August 2021

- Add a command _CodeQL: Run Query on Multiple Databases_, which lets users select multiple databases to run a query on. [#898](https://github.com/github/vscode-codeql/pull/898)
- Autodetect what language a query targets. This refines the _CodeQL: Run Query on Multiple Databases_ command to only show relevant databases. [#915](https://github.com/github/vscode-codeql/pull/915)
- Adjust test log output to display diffs only when comparing failed test results with expected test results. [#920](https://github.com/github/vscode-codeql/pull/920)

## 1.5.2 - 13 July 2021

- Add the _Add Database Source to Workspace_ command to the right-click context menu in the databases view. This lets users re-add a database's source folder to the workspace and browse the source code. [#891](https://github.com/github/vscode-codeql/pull/891)
- Fix markdown rendering in the description of the `codeQL.cli.executablePath` setting. [#908](https://github.com/github/vscode-codeql/pull/908)
- Fix the _Open Query Results_ command in the query history view. [#909](https://github.com/github/vscode-codeql/pull/909)

## 1.5.1 - 23 June 2021

No user facing changes.

## 1.5.0 - 14 June 2021

- Display CodeQL CLI version being downloaded during an upgrade. [#862](https://github.com/github/vscode-codeql/pull/862)
- Display a helpful message and link to documentation when a query produces no results. [#866](https://github.com/github/vscode-codeql/pull/866)
- Refresh test databases automatically after a test run. [#868](https://github.com/github/vscode-codeql/pull/868)
- Allow users to specify a custom directory for storing query server logs (`codeQL.runningQueries.customLogDirectory`). The extension will not delete these logs automatically. [#863](https://github.com/github/vscode-codeql/pull/863)
- Support the VS Code [Workspace Trust feature](https://code.visualstudio.com/docs/editor/workspace-trust). This extension is now enabled in untrusted workspaces, but it restricts commands that contain arbitrary paths. [#861](https://github.com/github/vscode-codeql/pull/861)
- Allow the `codeQL.cli.executablePath` configuration setting to be set in workspace-scoped configuration files. This means that each workspace can now specify its own CodeQL CLI compiler, a feature that is unblocked due to implementing Workspace Trust. [#861](https://github.com/github/vscode-codeql/pull/861)

## 1.4.8 - 05 May 2021

- Copy version information to the clipboard when a user clicks the CodeQL section of the status bar. [#845](https://github.com/github/vscode-codeql/pull/845)
- Ensure changes in directories that contain tests will be properly updated in the test explorer. [#846](https://github.com/github/vscode-codeql/pull/846)
- Remind users to choose a language when downloading a database from LGTM. [#852](https://github.com/github/vscode-codeql/pull/852)

## 1.4.7 - 23 April 2021

- Fix a bug that prevented the results view from being loaded. [#842](https://github.com/github/vscode-codeql/pull/842)

## 1.4.6 - 21 April 2021

- Avoid showing an error popup when running a query with `@kind table` metadata. [#814](https://github.com/github/vscode-codeql/pull/814)
- Add an option to jump from a .qlref file to the .ql file it references. [#815](https://github.com/github/vscode-codeql/pull/815)
- Avoid opening the results panel when a database is deleted. [#831](https://github.com/github/vscode-codeql/pull/831)
- Forward all query metadata to the CLI when interpreting results. [#838](https://github.com/github/vscode-codeql/pull/838)

## 1.4.5 - 22 March 2021

- Avoid showing an error popup when user runs a query without `@kind` metadata. [#801](https://github.com/github/vscode-codeql/pull/801)
- Fix running of tests when the `ms-python` extension is installed. [#803](https://github.com/github/vscode-codeql/pull/803)

## 1.4.4 - 19 March 2021

- Introduce evaluator options for saving intermediate results to the disk cache (`codeQL.runningQueries.saveCache`) and for limiting the size of this cache (`codeQL.runningQueries.cacheSize`). [#778](https://github.com/github/vscode-codeql/pull/778)
- Respect the `codeQL.runningQueries.numberOfThreads` setting when creating SARIF files during result interpretation. [#771](https://github.com/github/vscode-codeql/pull/771)
- Allow using raw LGTM project slugs for fetching LGTM databases. [#769](https://github.com/github/vscode-codeql/pull/769)
- Better error messages when BQRS interpretation fails to produce SARIF. [#770](https://github.com/github/vscode-codeql/pull/770)
- Implement sorting of the query history view by name, date, and results count. [#777](https://github.com/github/vscode-codeql/pull/777)
- Add a configuration option to pass additional arguments to the CLI when running tests. [#785](https://github.com/github/vscode-codeql/pull/785)
- Introduce option to view query results as CSV. [#784](https://github.com/github/vscode-codeql/pull/784)
- Add some snippets for commonly used QL statements. [#782](https://github.com/github/vscode-codeql/pull/782)
- More descriptive error messages on QL test failures. [#788](https://github.com/github/vscode-codeql/pull/788)

## 1.4.3 - 22 February 2021

- Avoid displaying an error when removing orphaned databases and the storage folder does not exist. [#748](https://github.com/github/vscode-codeql/pull/748)
- Add better error messages when AST Viewer is unable to create an AST. [#753](https://github.com/github/vscode-codeql/pull/753)
- Cache AST viewing operations so that subsequent calls to view the AST of a single file will be extremely fast. [#753](https://github.com/github/vscode-codeql/pull/753)
- Ensure CodeQL version in status bar updates correctly when version changes. [#754](https://github.com/github/vscode-codeql/pull/754)
- Avoid deleting the quick query file when it is re-opened. [#747](https://github.com/github/vscode-codeql/pull/747)

## 1.4.2 - 2 February 2021

- Add a status bar item for the CodeQL CLI to show the current version. [#741](https://github.com/github/vscode-codeql/pull/741)
- Fix version constraint for flagging CLI support of non-destructive updates. [#744](https://github.com/github/vscode-codeql/pull/744)
- Add a _More Information_ button in the telemetry popup that opens the [telemetry documentation](https://codeql.github.com/docs/codeql-for-visual-studio-code/about-telemetry-in-codeql-for-visual-studio-code) in a browser tab. [#742](https://github.com/github/vscode-codeql/pull/742)

## 1.4.1 - 29 January 2021

- Reword the telemetry modal dialog box. [#738](https://github.com/github/vscode-codeql/pull/738)

## 1.4.0 - 29 January 2021

- Fix bug where databases are not reregistered when the query server restarts. [#734](https://github.com/github/vscode-codeql/pull/734)
- Fix bug where upgrade requests were erroneously being marked as failed. [#734](https://github.com/github/vscode-codeql/pull/734)
- On a strictly opt-in basis, collect anonymized usage data from the VS Code extension, helping improve CodeQL's usability and performance. See the [telemetry documentation](https://codeql.github.com/docs/codeql-for-visual-studio-code/about-telemetry-in-codeql-for-visual-studio-code) for more information on exactly what data is collected and what it is used for. [#611](https://github.com/github/vscode-codeql/pull/611)

## 1.3.10 - 20 January 2021

- Include the full stack in error log messages to help with debugging. [#726](https://github.com/github/vscode-codeql/pull/726)

## 1.3.9 - 12 January 2021

- No changes visible to end users.

## 1.3.8 - 17 December 2020

- Ensure databases are unlocked when removing them from the workspace. This will ensure that after a database is removed from VS Code, queries can be run on it from the command line without restarting the IDE. Requires CodeQL CLI 2.4.1 or later. [#681](https://github.com/github/vscode-codeql/pull/681)
- Fix bug when removing databases where sometimes the source folder would not also be removed from the workspace or the database files would not be deleted from the workspace storage location. [#692](https://github.com/github/vscode-codeql/pull/692)
- Query results with no string representation will now be displayed with placeholder text in query results. Previously, they were omitted. [#694](https://github.com/github/vscode-codeql/pull/694)
- Add a label for the language of a database in the databases view. This will only take effect for new databases created with the CodeQL CLI v2.4.1 or later. [#697](https://github.com/github/vscode-codeql/pull/697)
- Add clearer error message when running a query using a missing or invalid qlpack. [#702](https://github.com/github/vscode-codeql/pull/702)
- Add clearer error message when trying to run a command from the query history view if no item in the history is selected. [#702](https://github.com/github/vscode-codeql/pull/702)
- Fix a bug where it is not possible to download some database archives. This fix specifically addresses large archives and archives whose central directories do not align with file headers. [#700](https://github.com/github/vscode-codeql/pull/700)
- Avoid error dialogs when QL test discovery or database cleanup encounters a missing directory. [#706](https://github.com/github/vscode-codeql/pull/706)
- Add descriptive text and a link in the results view. [#711](https://github.com/github/vscode-codeql/pull/711)
- Fix the _Set Label_ command in the query history view. [#710](https://github.com/github/vscode-codeql/pull/710)
- Add the _CodeQL: View AST_ command to the right-click context menu when a source file in a database source archive is open in the editor. [#712](https://github.com/github/vscode-codeql/pull/712)

## 1.3.7 - 24 November 2020

- Editors opened by navigating from the results view are no longer opened in _preview mode_. Now they are opened as a persistent editor. [#630](https://github.com/github/vscode-codeql/pull/630)
- When comparing the results of a failed QL test run and the `.expected` file does not exist, an empty `.expected` file is created and compared against the `.actual` file. [#669](https://github.com/github/vscode-codeql/pull/669)
- Alter structure of the _Test Explorer_ tree. It now follows the structure of the filesystem instead of the QL Packs. [#624](https://github.com/github/vscode-codeql/pull/624)
- Alter structure of the _Test Explorer_ tree. It now follows the structure of the filesystem instead of the QL Packs. [#624](https://github.com/github/vscode-codeql/pull/624)
- Add more structured output for tests. [#626](https://github.com/github/vscode-codeql/pull/626)
- Whenever the extension restarts, orphaned databases will be cleaned up. These are databases whose files are located inside of the extension's storage area, but are not imported into the workspace.
- After renaming a database, the database list is re-sorted. [#685](https://github.com/github/vscode-codeql/pull/685)
- Add a `codeQl.resultsDisplay.pageSize` setting to configure the number of results displayed in a single results view page. Increase the default page size from 100 to 200. [#686](https://github.com/github/vscode-codeql/pull/686)
- Update the AST Viewer to include edge labels (if available) in addition to the target node labels. So far, only C/C++ databases take advantage of this change. [#688](https://github.com/github/vscode-codeql/pull/688)

## 1.3.6 - 4 November 2020

- Fix URI encoding for databases that were created with special characters in their paths. [#648](https://github.com/github/vscode-codeql/pull/648)
- Disable CodeQL Test commands from the command palette [#667](https://github.com/github/vscode-codeql/pull/667)
- Fix display of booleans in results view. [#657](https://github.com/github/vscode-codeql/pull/657)
- Avoid recursive selection changes in AST Viewer. [#668](https://github.com/github/vscode-codeql/pull/668)

## 1.3.5 - 27 October 2020

- Fix a bug where archived source folders for databases were not showing any contents.
- Fix URI encoding for databases that were created with special characters in their paths.

## 1.3.4 - 22 October 2020

- Add friendly welcome message when the databases view is empty.
- Add open query, open results, and remove query commands in the query history view title bar.
- The maximum number of simultaneous queries launchable by the `CodeQL: Run Queries in Selected Files` command is now configurable by changing the `codeQL.runningQueries.maxQueries` setting.
- Allow simultaneously run queries to be canceled in a single-click.
- Prevent multiple upgrade dialogs from appearing when running simultaneous queries on upgradeable databases.
- Fix sorting of results. Some pages of results would have the wrong sort order and columns.
- Remember previous sort order when reloading query results.
- Fix proper escaping of backslashes in SARIF message strings.
- Allow setting `codeQL.runningQueries.numberOfThreads` and `codeQL.runningTests.numberOfThreads` to 0, (which is interpreted as 'use one thread per core on the machine').
- Clear the problems view of all CodeQL query results when a database is removed.
- Add a `View DIL` command on query history items. This opens a text editor containing the Datalog Intermediary Language representation of the compiled query.
- Remove feature flag for the AST Viewer. For more information on how to use the AST Viewer, [see the documentation](https://help.semmle.com/codeql/codeql-for-vscode/procedures/exploring-the-structure-of-your-source-code.html).
- The `codeQL.runningTests.numberOfThreads` setting is now used correctly when running tests.
- Alter structure of the _Test Explorer_ tree. It now follows the structure of the filesystem instead of the qlpacks.
- Ensure output of CodeQL test runs includes compilation error messages and test failure messages.

## 1.3.3 - 16 September 2020

- Fix display of raw results entities with label but no url.
- Fix bug where sort order is forgotten when changing raw results page.
- Avoid showing a location link in results view when a result item has an empty location.

## 1.3.2 - 12 August 2020

- Fix error with choosing qlpack search path.
- Fix pagination when there are no results.
- Suppress database downloaded from URL message when action canceled.
- Fix QL test discovery to avoid showing duplicate tests in the test explorer.
- Enable pagination of query results
- Add experimental AST Viewer for Go and C++. To enable, add `"codeQL.experimentalAstViewer": true` to the user settings file.

## 1.3.1 - 7 July 2020

- Fix unzipping of large files.
- Ensure compare order is consistent when selecting two queries to compare. The first query selected is always the _from_ query and the query selected later is always the _to_ query.
- Ensure added databases have zipped source locations for databases added as archives or downloaded from the internet.
- Fix bug where it is not possible to add databases starting with `db-*`.
- Change styling of pagination section of the results page.
- Fix display of query text for stored quick queries.

## 1.3.0 - 22 June 2020

- Report error when selecting invalid database.
- Add descriptive message for database archive import failure.
- Respect VS Code's i18n locale setting when formatting dates and sorting strings.
- Allow the opening of large SARIF files externally from VS Code.
- Add new 'CodeQL: Compare Query' command that shows the differences between two queries.
- Allow multiple items in the query history view to be removed in one operation.
- Allow multiple items in the databases view to be removed in one operation.
- Allow multiple items in the databases view to be upgraded in one operation.
- Allow multiple items in the databases view to have their external folders opened.
- Allow all selected queries to be run in one command from the file explorer.

## 1.2.2 - 8 June 2020

- Fix auto-indentation rules.
- Add ability to download platform-specific releases of the CodeQL CLI if they are available.
- Fix handling of downloading prerelease versions of the CodeQL CLI.
- Add pagination for displaying non-interpreted results.

## 1.2.1 - 29 May 2020

- Better formatting and autoindentation when adding QLDoc comments to `.ql` and `.qll` files.
- Allow for more flexibility when opening a database in the workspace. A user can now choose the actual database folder, or the nested `db-*` folder.
- Add query history menu command for viewing corresponding SARIF file.
- Add ability for users to download databases directly from LGTM.com.

## 1.2.0 - 19 May 2020

- Enable 'Go to Definition' and 'Go to References' on source archive
  files in CodeQL databases. This is handled by a CodeQL query.
- Fix adding database archive files on Windows.
- Enable adding remote and local database archive files from the
  command palette.

## 1.1.5 - 15 May 2020

- Links in results are no longer underlined and monospaced.
- Add the ability to choose a database either from an archive, a folder, or from the internet.
- New icons for commands on the databases view.

## 1.1.4 - 13 May 2020

- Add the ability to download and install databases archives from the internet.

## 1.1.3 - 8 May 2020

- Add a suggestion in alerts view to view raw results, when there are
  raw results but no alerts.
- Add the ability to rename databases in the database view.
- Add the ability to open the directory in the filesystem
  of a database.

## 1.1.2 - 28 April 2020

- Implement syntax highlighting for the new `unique` aggregate.
- Implement XML syntax highlighting for `.qhelp` files.
- Add option to auto save queries before running them.
- Add new command in query history to view the query text of the
  selected query (note that this may be different from the current
  contents of the query file if the file has been edited).
- Add ability to sort CodeQL databases by name or by date added.

## 1.1.1 - 23 March 2020

- Fix quick evaluation in `.qll` files.
- Add new command in query history view to view the log file of a
  query.
- Request user acknowledgment before updating the CodeQL binaries.
- Warn when using the deprecated `codeql.cmd` launcher on Windows.

## 1.1.0 - 17 March 2020

- Add functionality for testing custom CodeQL queries by using the VS
  Code Test Explorer extension and `codeql test`. See the documentation for
  more details.
- Add a "Show log" button to all information, error, and warning
  popups that will display the CodeQL extension log.
- Display a message when a query times out.
- Show canceled queries in query history.
- Improve error messages when attempting to run non-query files.

## 1.0.6 - 28 February 2020

- Add command to restart query server.
- Enable support for future minor upgrades to the CodeQL CLI.

## 1.0.5 - 13 February 2020

- Add an icon next to any failed query runs in the query history
  view.
- Add the ability to sort alerts by alert message.

## 1.0.4 - 24 January 2020

- Disable word-based autocomplete by default.
- Add command `CodeQL: Quick Query` for easy query creation without
  having to choose a place in the filesystem to store the query file.

## 1.0.3 - 13 January 2020

- Reduce the frequency of CodeQL CLI update checks to help avoid hitting GitHub API limits of 60 requests per
  hour for unauthenticated IPs.
- Fix sorting of result sets with names containing special characters.

## 1.0.2 - 13 December 2019

- Fix rendering of negative numbers in results.
- Allow customization of query history labels from settings and from
  query history view context menu.
- Show number of results in results view.
- Add commands `CodeQL: Show Next Step on Path` and `CodeQL: Show Previous Step on Path` for navigating the steps on the currently
  shown path result.

## 1.0.1 - 21 November 2019

- Change `codeQL.cli.executablePath` to a per-machine setting, so it can no longer be set at the user or workspace level. This helps prevent arbitrary code execution when using a VS Code workspace from an untrusted source.
- Improve the highlighting of the selected query result within the source code.
- Improve the performance of switching between result tables in the CodeQL Query Results view.
- Fix the automatic upgrading of CodeQL databases when using upgrade scripts from the workspace.
- Allow removal of items from the CodeQL Query History view.

## 1.0.0 - 14 November 2019

Initial release of CodeQL for Visual Studio Code.<|MERGE_RESOLUTION|>--- conflicted
+++ resolved
@@ -9,11 +9,8 @@
 ## 1.7.1 - 12 October 2022
 
 - Fix a bug where it was not possible to add a database folder if the folder name starts with `db-`. [#1565](https://github.com/github/vscode-codeql/pull/1565)
-<<<<<<< HEAD
 - Add commands for navigating up, down, left, or right in the result viewer. Previously there were only commands for moving up and down the currently-selected path. We suggest binding keyboard shortcuts to these commands, for navigating the result viewer using the keyboard. [#1568](https://github.com/github/vscode-codeql/pull/1568)
-=======
 - Ensure the results view opens in an editor column beside the currently active editor. [#1557](https://github.com/github/vscode-codeql/pull/1557)
->>>>>>> 4e5abee2
 
 ## 1.7.0 - 20 September 2022
 
