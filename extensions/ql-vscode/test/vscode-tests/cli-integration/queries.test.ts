--- conflicted
+++ resolved
@@ -73,13 +73,8 @@
   }
 }
 
-jest.setTimeout(30_000);
-
-<<<<<<< HEAD
 const MODES: DebugMode[] = ["localQueries", "debug"];
 
-=======
->>>>>>> ffa643c9
 /**
  * Integration tests for queries
  */
